organization := "org.scalaz.stream"

name := "scalaz-stream"

version := "snapshot-0.5"

scalaVersion := "2.10.4"

crossScalaVersions := Seq("2.10.4", "2.11.0")

scalacOptions ++= Seq(
  "-feature",
  "-deprecation",
  "-language:implicitConversions",
  "-language:higherKinds",
  "-language:existentials",
  "-language:postfixOps",
  // "-Xfatal-warnings", // this makes cross compilation impossible from a single source
  "-Yno-adapted-args",
<<<<<<< HEAD
  "-Yno-adapted-args"
=======
  "-deprecation"
>>>>>>> 2e6e18fc
)

scalacOptions in (Compile, doc) ++= Seq(
  "-doc-source-url", scmInfo.value.get.browseUrl + "/tree/master€{FILE_PATH}.scala",
  "-sourcepath", baseDirectory.in(LocalRootProject).value.getAbsolutePath
)

resolvers ++= Seq(Resolver.sonatypeRepo("releases"), Resolver.sonatypeRepo("snapshots"))

libraryDependencies ++= Seq(
  "org.scalaz" %% "scalaz-core" % "7.0.6",
  "org.scalaz" %% "scalaz-concurrent" % "7.0.6",
  "org.typelevel" %% "scodec-bits" % "1.0.0",
  "org.scalaz" %% "scalaz-scalacheck-binding" % "7.0.6" % "test",
  "org.scalacheck" %% "scalacheck" % "1.10.1" % "test"
)

seq(bintraySettings:_*)

publishMavenStyle := true

licenses += ("MIT", url("http://opensource.org/licenses/MIT"))

scmInfo := Some(ScmInfo(url("https://github.com/scalaz/scalaz-stream"),
  "git@github.com:scalaz/scalaz-stream.git"))

bintray.Keys.packageLabels in bintray.Keys.bintray :=
  Seq("stream processing", "functional I/O", "iteratees", "functional programming", "scala")

osgiSettings

OsgiKeys.bundleSymbolicName := "org.scalaz.stream"

OsgiKeys.exportPackage := Seq("scalaz.stream.*")

OsgiKeys.importPackage := Seq(
  """scala.*;version="$<range;[===,=+);$<@>>"""",
  """scalaz.*;version="$<range;[===,=+);$<@>>"""",
  "*"
)<|MERGE_RESOLUTION|>--- conflicted
+++ resolved
@@ -17,11 +17,7 @@
   "-language:postfixOps",
   // "-Xfatal-warnings", // this makes cross compilation impossible from a single source
   "-Yno-adapted-args",
-<<<<<<< HEAD
-  "-Yno-adapted-args"
-=======
   "-deprecation"
->>>>>>> 2e6e18fc
 )
 
 scalacOptions in (Compile, doc) ++= Seq(
