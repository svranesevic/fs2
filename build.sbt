import microsites.ExtraMdFileConfig
import com.typesafe.tools.mima.core._
import sbtrelease.Version
import sbtcrossproject.crossProject

val ReleaseTag = """^release/([\d\.]+a?)$""".r

// TODO When scodec-bits starts publishing stable releases, remove this
resolvers in ThisBuild += Resolver.sonatypeRepo("snapshots")

addCommandAlias("fmt", "; compile:scalafmt; test:scalafmt; it:scalafmt; scalafmtSbt")
addCommandAlias(
  "fmtCheck",
  "; compile:scalafmtCheck; test:scalafmtCheck; it:scalafmtCheck; scalafmtSbtCheck"
)

crossScalaVersions in ThisBuild := Seq("2.13.2", "2.12.10", dottyLatestNightlyBuild.get)
scalaVersion in ThisBuild := crossScalaVersions.value.head

githubWorkflowJavaVersions in ThisBuild := Seq("adopt@1.11")
githubWorkflowPublishTargetBranches in ThisBuild := Seq(RefPredicate.Equals(Ref.Branch("main")))
githubWorkflowBuild in ThisBuild := Seq(
  WorkflowStep.Sbt(List("fmtCheck", "compile")),
  WorkflowStep.Sbt(List("testJVM")),
  WorkflowStep.Sbt(List("testJS")),
  WorkflowStep.Sbt(List("doc", "mimaReportBinaryIssues")),
  WorkflowStep.Sbt(List(";project coreJVM;it:test"))
)
githubWorkflowEnv in ThisBuild ++= Map(
  "SONATYPE_USERNAME" -> "fs2-ci",
  "SONATYPE_PASSWORD" -> s"$${{ secrets.SONATYPE_PASSWORD }}"
)

lazy val contributors = Seq(
  "pchiusano" -> "Paul Chiusano",
  "pchlupacek" -> "Pavel Chlupáček",
  "SystemFw" -> "Fabio Labella",
  "alissapajer" -> "Alissa Pajer",
  "djspiewak" -> "Daniel Spiewak",
  "fthomas" -> "Frank Thomas",
  "runarorama" -> "Rúnar Ó. Bjarnason",
  "jedws" -> "Jed Wesley-Smith",
  "mpilquist" -> "Michael Pilquist",
  "durban" -> "Daniel Urban"
)

lazy val commonSettingsBase = Seq(
  organization := "co.fs2",
  scalacOptions ++= Seq(
    "-feature",
    "-deprecation",
    "-language:implicitConversions,higherKinds",
    "-Xfatal-warnings"
  ) ++
    (scalaBinaryVersion.value match {
      case v if v.startsWith("2.13") =>
        List("-Xlint", "-Ywarn-unused")
      case v if v.startsWith("2.12") =>
        List("-Ypartial-unification")
      case v if v.startsWith("0.") =>
        List("-Ykind-projector")
      case other => sys.error(s"Unsupported scala version: $other")
    }),
  scalacOptions in (Compile, console) ~= {
    _.filterNot("-Ywarn-unused" == _)
      .filterNot("-Xlint" == _)
      .filterNot("-Xfatal-warnings" == _)
  },
  // Disable fatal warnings for test compilation because sbt-doctest generated tests
  // generate warnings which lead to test failures.
  scalacOptions in (Test, compile) ~= {
    _.filterNot("-Xfatal-warnings" == _)
  },
  scalacOptions in (Compile, console) += "-Ydelambdafy:inline",
  scalacOptions in (Test, console) := (scalacOptions in (Compile, console)).value,
  javaOptions in (Test, run) ++= Seq("-Xms64m", "-Xmx64m"),
  libraryDependencies ++= Seq(
<<<<<<< HEAD
    ("org.typelevel" %%% "cats-core" % "2.2.0-M3").withDottyCompat(scalaVersion.value),
    ("org.typelevel" %%% "cats-laws" % "2.2.0-M3" % "test").withDottyCompat(scalaVersion.value),
    ("org.typelevel" %%% "cats-effect" % "2.1.4").withDottyCompat(scalaVersion.value),
    ("org.typelevel" %%% "cats-effect-laws" % "2.1.4" % "test").withDottyCompat(scalaVersion.value),
    ("org.scalacheck" %%% "scalacheck" % "1.14.3" % "test").withDottyCompat(scalaVersion.value),
    // "org.scalameta" %%% "munit-scalacheck" % "0.7.9" % "test", // TODO uncomment once Dotty 0.26 is out
    ("org.scalatest" %%% "scalatest" % "3.2.0" % "test").withDottyCompat(scalaVersion.value) // For sbt-doctest
=======
    compilerPlugin("org.typelevel" %% "kind-projector" % "0.10.3"),
    "org.typelevel" %%% "cats-core" % "2.1.1",
    "org.typelevel" %%% "cats-laws" % "2.1.1" % "test",
    "org.typelevel" %%% "cats-effect" % "2.1.4",
    "org.typelevel" %%% "cats-effect-laws" % "2.1.4" % "test",
    "org.scalacheck" %%% "scalacheck" % "1.14.3" % "test",
    "org.scalameta" %%% "munit-scalacheck" % "0.7.9" % "test"
>>>>>>> e4b42b8c
  ),
  libraryDependencies += {
    if (isDotty.value) "org.scalameta" % "munit-scalacheck_0.25" % "0.7.9" % "test"
    else "org.scalameta" %%% "munit-scalacheck" % "0.7.9" % "test"
  },
  excludeDependencies += ExclusionRule("ch.epfl.lamp", "dotty-library_0.25"),
  libraryDependencies ++= { if (isDotty.value) Nil else Seq(
    compilerPlugin("org.typelevel" %% "kind-projector" % "0.10.3")
  )},
  testFrameworks += new TestFramework("munit.Framework"),
  scmInfo := Some(
    ScmInfo(
      url("https://github.com/functional-streams-for-scala/fs2"),
      "git@github.com:functional-streams-for-scala/fs2.git"
    )
  ),
  homepage := Some(url("https://github.com/functional-streams-for-scala/fs2")),
  licenses += ("MIT", url("http://opensource.org/licenses/MIT")),
  initialCommands := s"""
    import fs2._, cats.effect._, cats.effect.implicits._, cats.implicits._
    import scala.concurrent.ExecutionContext.Implicits.global, scala.concurrent.duration._
    implicit val contextShiftIO: ContextShift[IO] = IO.contextShift(global)
    implicit val timerIO: Timer[IO] = IO.timer(global)
  """,
  doctestTestFramework := DoctestTestFramework.ScalaCheck
) ++ scaladocSettings ++ publishingSettings ++ releaseSettings

lazy val commonSettings = commonSettingsBase ++ testSettings
lazy val crossCommonSettings = commonSettingsBase ++ crossTestSettings

lazy val commonTestSettings = Seq(
  javaOptions in Test ++= (Seq(
    "-Dscala.concurrent.context.minThreads=8",
    "-Dscala.concurrent.context.numThreads=8",
    "-Dscala.concurrent.context.maxThreads=8"
  ) ++ (sys.props.get("fs2.test.travis") match {
    case Some(value) =>
      Seq(s"-Dfs2.test.travis=true")
    case None => Seq()
  })),
  parallelExecution in Test := false,
  publishArtifact in Test := true
)
lazy val testSettings =
  (fork in Test := true) +:
    commonTestSettings

lazy val crossTestSettings =
  (fork in Test := crossProjectPlatform.value != JSPlatform) +:
    commonTestSettings

lazy val mdocSettings = Seq(
  scalacOptions in Compile ~= {
    _.filterNot("-Ywarn-unused-import" == _)
      .filterNot("-Ywarn-unused" == _)
      .filterNot("-Xlint" == _)
      .filterNot("-Xfatal-warnings" == _)
  },
  scalacOptions in Compile += "-Ydelambdafy:inline"
)

def scmBranch(v: String): String = {
  val Some(ver) = Version(v)
  if (ver.qualifier.exists(_ == "-SNAPSHOT"))
    // support branch (0.9.0-SNAPSHOT -> series/0.9)
    s"series/${ver.copy(subversions = ver.subversions.take(1), qualifier = None).string}"
  else
    // release tag (0.9.0-M2 -> v0.9.0-M2)
    s"v${ver.string}"
}

lazy val scaladocSettings = Seq(
  scalacOptions in (Compile, doc) ++= Seq(
    "-doc-source-url",
    s"${scmInfo.value.get.browseUrl}/tree/${scmBranch(version.value)}€{FILE_PATH}.scala",
    "-sourcepath",
    baseDirectory.in(LocalRootProject).value.getAbsolutePath,
    "-implicits",
    "-implicits-sound-shadowing",
    "-implicits-show-all"
  ),
  scalacOptions in (Compile, doc) ~= { _.filterNot(_ == "-Xfatal-warnings") },
  autoAPIMappings := true
)

lazy val publishingSettings = Seq(
  publishTo := {
    val nexus = "https://oss.sonatype.org/"
    if (version.value.trim.endsWith("SNAPSHOT"))
      Some("snapshots".at(nexus + "content/repositories/snapshots"))
    else
      Some("releases".at(nexus + "service/local/staging/deploy/maven2"))
  },
  credentials ++= (for {
    username <- Option(System.getenv().get("SONATYPE_USERNAME"))
    password <- Option(System.getenv().get("SONATYPE_PASSWORD"))
  } yield Credentials(
    "Sonatype Nexus Repository Manager",
    "oss.sonatype.org",
    username,
    password
  )).toSeq,
  publishMavenStyle := true,
  pomIncludeRepository := { _ => false },
  pomExtra := {
    <developers>
      {
      for ((username, name) <- contributors)
        yield <developer>
        <id>{username}</id>
        <name>{name}</name>
        <url>http://github.com/{username}</url>
      </developer>
    }
    </developers>
  },
  pomPostProcess := { node =>
    import scala.xml._
    import scala.xml.transform._
    def stripIf(f: Node => Boolean) =
      new RewriteRule {
        override def transform(n: Node) =
          if (f(n)) NodeSeq.Empty else n
      }
    val stripTestScope = stripIf(n => n.label == "dependency" && (n \ "scope").text == "test")
    new RuleTransformer(stripTestScope).transform(node)(0)
  },
  gpgWarnOnFailure := version.value.endsWith("SNAPSHOT")
)

lazy val commonJsSettings = Seq(
  scalaJSLinkerConfig ~= { config =>
    // https://github.com/scala-js/scala-js/issues/2798
    try {
      scala.util.Properties.isJavaAtLeast("1.8")
      config
    } catch {
      case _: NumberFormatException =>
        config.withParallel(false)
    }
  },
  scalaJSStage in Test := FastOptStage,
  jsEnv := new org.scalajs.jsenv.nodejs.NodeJSEnv(),
  scalacOptions in Compile += {
    val dir = project.base.toURI.toString.replaceFirst("[^/]+/?$", "")
    val url =
      "https://raw.githubusercontent.com/functional-streams-for-scala/fs2"
    s"-P:scalajs:mapSourceURI:$dir->$url/${scmBranch(version.value)}/"
  },
  scalaJSLinkerConfig ~= (_.withModuleKind(ModuleKind.CommonJSModule))
)

lazy val noPublish = Seq(
  publish := {},
  publishLocal := {},
  publishArtifact := false
)

lazy val releaseSettings = Seq(
  releaseCrossBuild := true
)

lazy val mimaSettings = Seq(
  mimaPreviousArtifacts := {
    List().map { pv =>
      organization.value % (normalizedName.value + "_" + scalaBinaryVersion.value) % pv
    }.toSet
  },
  mimaBinaryIssueFilters ++= Seq(
    // No bincompat on internal package
    ProblemFilters.exclude[Problem]("fs2.internal.*"),
    // Mima reports all ScalaSignature changes as errors, despite the fact that they don't cause bincompat issues when version swapping (see https://github.com/lightbend/mima/issues/361)
    ProblemFilters.exclude[IncompatibleSignatureProblem]("*")
  )
)

lazy val root = project
  .in(file("."))
  .disablePlugins(MimaPlugin)
  .settings(commonSettings)
  .settings(mimaSettings)
  .settings(noPublish)
  .aggregate(coreJVM, coreJS, io, reactiveStreams, benchmark, experimental, microsite)

lazy val IntegrationTest = config("it").extend(Test)

lazy val core = crossProject(JVMPlatform, JSPlatform)
  .in(file("core"))
  .configs(IntegrationTest)
  .settings(Defaults.itSettings: _*)
  .settings(
    inConfig(IntegrationTest)(org.scalafmt.sbt.ScalafmtPlugin.scalafmtConfigSettings)
  )
  .settings(crossCommonSettings: _*)
  .settings(
    name := "fs2-core",
    sourceDirectories in (Compile, scalafmt) += baseDirectory.value / "../shared/src/main/scala",
    Compile / unmanagedSourceDirectories ++= {
      if (isDotty.value)
        List(CrossType.Pure, CrossType.Full).flatMap(
          _.sharedSrcDir(baseDirectory.value, "main").toList.map(f => file(f.getPath + "-3"))
        )
      else Nil
    },   
    libraryDependencies += "org.scodec" %%% "scodec-bits" % "2.0.0-SNAPSHOT"
  )
  .jsSettings(commonJsSettings: _*)

lazy val coreJVM = core.jvm
  .enablePlugins(SbtOsgi)
  .settings(
    OsgiKeys.exportPackage := Seq("fs2.*"),
    OsgiKeys.privatePackage := Seq(),
    OsgiKeys.importPackage := {
      val Some((major, minor)) = CrossVersion.partialVersion(scalaVersion.value)
      Seq(s"""scala.*;version="[$major.$minor,$major.${minor + 1})"""", "*")
    },
    OsgiKeys.additionalHeaders := Map("-removeheaders" -> "Include-Resource,Private-Package"),
    osgiSettings
  )
  .settings(mimaSettings)

lazy val coreJS = core.js.disablePlugins(DoctestPlugin, MimaPlugin)

lazy val io = project
  .in(file("io"))
  .enablePlugins(SbtOsgi)
  .settings(commonSettings)
  .settings(mimaSettings)
  .settings(
    name := "fs2-io",
    OsgiKeys.exportPackage := Seq("fs2.io.*"),
    OsgiKeys.privatePackage := Seq(),
    OsgiKeys.importPackage := {
      val Some((major, minor)) = CrossVersion.partialVersion(scalaVersion.value)
      Seq(
        s"""scala.*;version="[$major.$minor,$major.${minor + 1})"""",
        """fs2.*;version="${Bundle-Version}"""",
        "*"
      )
    },
    OsgiKeys.additionalHeaders := Map("-removeheaders" -> "Include-Resource,Private-Package"),
    osgiSettings
  )
  .dependsOn(coreJVM % "compile->compile;test->test")

lazy val reactiveStreams = project
  .in(file("reactive-streams"))
  .enablePlugins(SbtOsgi)
  .settings(commonSettings)
  .settings(
    libraryDependencies ++= Seq(
      "org.reactivestreams" % "reactive-streams" % "1.0.3",
      "org.reactivestreams" % "reactive-streams-tck" % "1.0.3" % "test",
      "org.scalatestplus" %% "testng-6-7" % "3.2.0.0" % "test"
    )
  )
  .settings(mimaSettings)
  .settings(
    name := "fs2-reactive-streams",
    OsgiKeys.exportPackage := Seq("fs2.interop.reactivestreams.*"),
    OsgiKeys.privatePackage := Seq(),
    OsgiKeys.importPackage := {
      val Some((major, minor)) = CrossVersion.partialVersion(scalaVersion.value)
      Seq(
        s"""scala.*;version="[$major.$minor,$major.${minor + 1})"""",
        """fs2.*;version="${Bundle-Version}"""",
        "*"
      )
    },
    OsgiKeys.additionalHeaders := Map("-removeheaders" -> "Include-Resource,Private-Package"),
    osgiSettings
  )
  .dependsOn(coreJVM % "compile->compile;test->test")

lazy val benchmark = project
  .in(file("benchmark"))
  .disablePlugins(MimaPlugin)
  .settings(commonSettings)
  .settings(noPublish)
  .settings(
    name := "fs2-benchmark",
    javaOptions in (Test, run) := (javaOptions in (Test, run)).value
      .filterNot(o => o.startsWith("-Xmx") || o.startsWith("-Xms")) ++ Seq("-Xms256m", "-Xmx256m")
  )
  .enablePlugins(JmhPlugin)
  .dependsOn(io)

lazy val microsite = project
  .in(file("site"))
  .enablePlugins(MicrositesPlugin)
  .disablePlugins(MimaPlugin)
  .settings(commonSettings)
  .settings(noPublish)
  .settings(
    micrositeName := "fs2",
    micrositeDescription := "Purely functional, effectful, resource-safe, concurrent streams for Scala",
    micrositeGithubOwner := "functional-streams-for-scala",
    micrositeGithubRepo := "fs2",
    micrositePushSiteWith := GitHub4s,
    micrositeGithubToken := sys.env.get("GITHUB_TOKEN"),
    micrositeBaseUrl := "",
    micrositeHighlightTheme := "atom-one-light",
    micrositeExtraMdFilesOutput := resourceManaged.value / "main" / "jekyll",
    micrositeExtraMdFiles := Map(
      file("README.md") -> ExtraMdFileConfig(
        "index.md",
        "home",
        Map("title" -> "Home", "section" -> "home", "position" -> "0")
      )
    )
  )
  .settings(mdocSettings)
  .dependsOn(coreJVM, io, reactiveStreams)

lazy val experimental = project
  .in(file("experimental"))
  .enablePlugins(SbtOsgi)
  .settings(commonSettings)
  .settings(mimaSettings)
  .settings(
    name := "fs2-experimental",
    OsgiKeys.exportPackage := Seq("fs2.experimental.*"),
    OsgiKeys.privatePackage := Seq(),
    OsgiKeys.importPackage := {
      val Some((major, minor)) = CrossVersion.partialVersion(scalaVersion.value)
      Seq(
        s"""scala.*;version="[$major.$minor,$major.${minor + 1})"""",
        """fs2.*;version="${Bundle-Version}"""",
        "*"
      )
    },
    OsgiKeys.additionalHeaders := Map("-removeheaders" -> "Include-Resource,Private-Package"),
    osgiSettings
  )
  .dependsOn(coreJVM % "compile->compile;test->test")

addCommandAlias("testJVM", ";coreJVM/test;io/test;reactiveStreams/test;benchmark/test")
addCommandAlias("testJS", "coreJS/test")<|MERGE_RESOLUTION|>--- conflicted
+++ resolved
@@ -14,7 +14,7 @@
   "; compile:scalafmtCheck; test:scalafmtCheck; it:scalafmtCheck; scalafmtSbtCheck"
 )
 
-crossScalaVersions in ThisBuild := Seq("2.13.2", "2.12.10", dottyLatestNightlyBuild.get)
+crossScalaVersions in ThisBuild := Seq("2.13.2", "2.12.10", "0.26.0-RC1")
 scalaVersion in ThisBuild := crossScalaVersions.value.head
 
 githubWorkflowJavaVersions in ThisBuild := Seq("adopt@1.11")
@@ -75,29 +75,13 @@
   scalacOptions in (Test, console) := (scalacOptions in (Compile, console)).value,
   javaOptions in (Test, run) ++= Seq("-Xms64m", "-Xmx64m"),
   libraryDependencies ++= Seq(
-<<<<<<< HEAD
     ("org.typelevel" %%% "cats-core" % "2.2.0-M3").withDottyCompat(scalaVersion.value),
     ("org.typelevel" %%% "cats-laws" % "2.2.0-M3" % "test").withDottyCompat(scalaVersion.value),
     ("org.typelevel" %%% "cats-effect" % "2.1.4").withDottyCompat(scalaVersion.value),
     ("org.typelevel" %%% "cats-effect-laws" % "2.1.4" % "test").withDottyCompat(scalaVersion.value),
     ("org.scalacheck" %%% "scalacheck" % "1.14.3" % "test").withDottyCompat(scalaVersion.value),
-    // "org.scalameta" %%% "munit-scalacheck" % "0.7.9" % "test", // TODO uncomment once Dotty 0.26 is out
-    ("org.scalatest" %%% "scalatest" % "3.2.0" % "test").withDottyCompat(scalaVersion.value) // For sbt-doctest
-=======
-    compilerPlugin("org.typelevel" %% "kind-projector" % "0.10.3"),
-    "org.typelevel" %%% "cats-core" % "2.1.1",
-    "org.typelevel" %%% "cats-laws" % "2.1.1" % "test",
-    "org.typelevel" %%% "cats-effect" % "2.1.4",
-    "org.typelevel" %%% "cats-effect-laws" % "2.1.4" % "test",
-    "org.scalacheck" %%% "scalacheck" % "1.14.3" % "test",
-    "org.scalameta" %%% "munit-scalacheck" % "0.7.9" % "test"
->>>>>>> e4b42b8c
+    "org.scalameta" %%% "munit-scalacheck" % "0.7.9+6-69b9ed31-SNAPSHOT" % "test"
   ),
-  libraryDependencies += {
-    if (isDotty.value) "org.scalameta" % "munit-scalacheck_0.25" % "0.7.9" % "test"
-    else "org.scalameta" %%% "munit-scalacheck" % "0.7.9" % "test"
-  },
-  excludeDependencies += ExclusionRule("ch.epfl.lamp", "dotty-library_0.25"),
   libraryDependencies ++= { if (isDotty.value) Nil else Seq(
     compilerPlugin("org.typelevel" %% "kind-projector" % "0.10.3")
   )},
@@ -127,17 +111,13 @@
     "-Dscala.concurrent.context.minThreads=8",
     "-Dscala.concurrent.context.numThreads=8",
     "-Dscala.concurrent.context.maxThreads=8"
-  ) ++ (sys.props.get("fs2.test.travis") match {
-    case Some(value) =>
-      Seq(s"-Dfs2.test.travis=true")
-    case None => Seq()
-  })),
+  )),
   parallelExecution in Test := false,
   publishArtifact in Test := true
 )
+
 lazy val testSettings =
-  (fork in Test := true) +:
-    commonTestSettings
+  (fork in Test := true) +: commonTestSettings
 
 lazy val crossTestSettings =
   (fork in Test := crossProjectPlatform.value != JSPlatform) +:
