package scalaz.stream

import scalaz.{Monoid, Equal, Nondeterminism}
import scalaz.syntax.equal._
import scalaz.std.anyVal._
import scalaz.std.list._
import scalaz.std.list.listSyntax._
import scalaz.std.string._

import org.scalacheck._
import Prop._
import Arbitrary.arbitrary

object ProcessSpec extends Properties("Process1") {

  import Process._
  import process1._

  // Subtyping of various Process types:
  // * Process1 is a Tee that only read from the left (Process1[I,O] <: Tee[I,Any,O])
  // * Tee is a Wye that never requests Both (Tee[I,I2,O] <: Wye[I,I2,O])
  // This 'test' is just ensuring that this typechecks
  object Subtyping {
    def asTee[I,O](p1: Process1[I,O]): Tee[I,Any,O] = p1
    def asWye[I,I2,O](t: Tee[I,I2,O]): Wye[I,I2,O] = t
  }


  implicit def EqualProcess[A:Equal]: Equal[Process0[A]] = new Equal[Process0[A]] {
    def equal(a: Process0[A], b: Process0[A]): Boolean =
      a.toList == b.toList
  }
  implicit def ArbProcess0[A:Arbitrary]: Arbitrary[Process0[A]] =
    Arbitrary(Arbitrary.arbitrary[List[A]].map(a => Process(a: _*)))

  property("basic") = forAll { (p: Process0[Int], p2: Process0[String], n: Int) =>
    val f = (x: Int) => List.range(1, x.min(100))
    val g = (x: Int) => x % 7 == 0
    val pf : PartialFunction[Int,Int] = { case x : Int if x % 2 == 0 => x}

    val sm = Monoid[String]

    ("id" |: {
      ((p |> id) === p) &&  ((id |> p) === p)
    }) &&
    ("map" |: {
      (p.toList.map(_ + 1) === p.map(_ + 1).toList) &&
      (p.map(_ + 1) === p.pipe(lift(_ + 1)))
    }) &&
    ("flatMap" |: {
      (p.toList.flatMap(f) === p.flatMap(f andThen Process.emitAll).toList)
    }) &&
    ("filter" |: {
      (p.toList.filter(g) === p.filter(g).toList)
    }) &&
    ("take" |: {
      (p.toList.take(n) === p.take(n).toList)
    }) &&
    ("takeWhile" |: {
      (p.toList.takeWhile(g) === p.takeWhile(g).toList)
    }) &&
    ("drop" |: {
      (p.toList.drop(n) === p.drop(n).toList)
    }) &&
    ("dropWhile" |: {
      (p.toList.dropWhile(g) === p.dropWhile(g).toList)
    }) &&
<<<<<<< HEAD
=======
    ("exists" |: {
      (List(p.toList.exists(g)) === p.exists(g).toList)
    }) &&
    ("forall" |: {
      (List(p.toList.forall(g)) === p.forall(g).toList)
    }) &&
>>>>>>> 38550e10
    ("zip" |: {
      (p.toList.zip(p2.toList) === p.zip(p2).toList)
    }) &&
    ("yip" |: {
      val l = p.toList.zip(p2.toList)
      val r = p.toSource.yip(p2.toSource).runLog.run.toList
      (l === r)
    }) &&
    ("scan" |: {
      p.toList.scan(0)(_ - _) ===
      p.toSource.scan(0)(_ - _).runLog.run.toList
    }) &&
    ("scan1" |: {
       p.toList.scan(0)(_ + _).tail ===
       p.toSource.scan1(_ + _).runLog.run.toList
    }) &&
    ("sum" |: {
      p.toList.sum[Int] ===
      p.toSource.pipe(process1.sum).runLastOr(0).run
    }) &&
    ("intersperse" |: {
      p.intersperse(0).toList == p.toList.intersperse(0)
    }) &&
    ("collect" |: {
      p.collect(pf).toList == p.toList.collect(pf)
    }) &&
    ("fold" |: {
      p.fold(0)(_ + _).toList == List(p.toList.fold(0)(_ + _))
    }) &&
    ("foldMap" |: {
      p.foldMap(_.toString).toList.lastOption.toList == List(p.toList.map(_.toString).fold(sm.zero)(sm.append(_,_)))
    }) &&
    ("reduce" |: {
      (p.reduce(_ + _).toList == (if (p.toList.nonEmpty) List(p.toList.reduce(_ + _)) else List()))
    }) &&
    ("find" |: {
       (p.find(_ % 2 == 0).toList == p.toList.find(_ % 2 == 0).toList)
    })
  }

   property("fill") = forAll(Gen.choose(0,30).map2(Gen.choose(0,50))((_,_))) {
    case (n,chunkSize) => Process.fill(n)(42, chunkSize).runLog.run.toList == List.fill(n)(42)
  }

  import scalaz.concurrent.Task

  property("enqueue") = secure {
    val tasks = Process.range(0,1000).map(i => Task { Thread.sleep(1); 1 })
    tasks.sequence(50).pipe(processes.sum[Int].last).runLog.run.head == 1000 &&
    tasks.gather(50).pipe(processes.sum[Int].last).runLog.run.head == 1000
  }

  // ensure that zipping terminates when the smaller stream runs out
  property("zip one side infinite") = secure {
    val ones = Process.eval(Task.now(1)).repeat
    val p = Process(1,2,3)
    ones.zip(p).runLog.run == IndexedSeq(1 -> 1, 1 -> 2, 1 -> 3) &&
    p.zip(ones).runLog.run == IndexedSeq(1 -> 1, 2 -> 1, 3 -> 1)
  }

  property("merge") = secure {
    import concurrent.duration._
    val sleepsL = Process.awakeEvery(1 seconds).take(3)
    val sleepsR = Process.awakeEvery(100 milliseconds).take(30)
    val sleeps = sleepsL merge sleepsR
    val p = sleeps.toTask
    val tasks = List.fill(10)(p.timed(500).attemptRun)
    tasks.forall(_.isRight)
  }

  property("forwardFill") = secure {
    import concurrent.duration._
    val t2 = Process.awakeEvery(2 seconds).forwardFill.zip {
             Process.awakeEvery(100 milliseconds).take(100)
           }.run.run
    true
  }

  property("range") = secure {
    Process.range(0, 100).runLog.run == IndexedSeq.range(0, 100) &&
    Process.range(0, 1).runLog.run == IndexedSeq.range(0, 1) &&
    Process.range(0, 0).runLog.run == IndexedSeq.range(0, 0)
  }

  property("ranges") = forAll(Gen.choose(1, 101)) { size =>
    Process.ranges(0, 100, size).flatMap { case (i,j) => emitSeq(i until j) }.runLog.run ==
    IndexedSeq.range(0, 100)
  }

  property("liftL") = secure {
    import scalaz.\/._
    val s = Process.range(0, 100000)
    val p = s.map(left) pipe process1.id[Int].liftL
    true
  }

  property("feedL") = secure {
    val w = wye.feedL(List.fill(10)(1))(process1.id)
    val x = Process.range(0,100).wye(halt)(w).runLog.run
    x.toList == (List.fill(10)(1) ++ List.range(0,100))
  }

  property("feedR") = secure {
    val w = wye.feedR(List.fill(10)(1))(wye.merge[Int])
    val x = Process.range(0,100).wye(halt)(w).runLog.run
    x.toList == (List.fill(10)(1) ++ List.range(0,100))
  }

  property("either") = secure {
    val w = wye.either[Int,Int]
    val s = Process.constant(1).take(1)
    s.wye(s)(w).runLog.run.map(_.fold(identity, identity)).toList == List(1,1)
  }

  property("last") = secure {
    var i = 0
    Process.range(0,10).last.map(_ => i += 1).runLog.run
    i == 1
  }

  property("state") = secure {
    val s = Process.state((0, 1))
    val fib = Process(0, 1) ++ s.flatMap { case (get, set) =>
      val (prev0, prev1) = get
      val next = prev0 + prev1
      eval(set((prev1, next))).drain ++ emit(next)
    }
    val l = fib.take(10).runLog.run.toList
    l === List(0, 1, 1, 2, 3, 5, 8, 13, 21, 34)
  }

  property("chunkBy2") = secure {
    val s = Process(3, 5, 4, 3, 1, 2, 6)
    s.chunkBy2(_ < _).toList == List(Vector(3, 5), Vector(4), Vector(3), Vector(1, 2, 6)) &&
    s.chunkBy2(_ > _).toList == List(Vector(3), Vector(5, 4, 3, 1), Vector(2), Vector(6))
  }

<<<<<<< HEAD
  property("duration") =  {
    val firstValueDiscrepancy = duration.take(1).runLast.run.get
    val reasonableError = 200 * 1000000 // 200 millis
    (firstValueDiscrepancy.toNanos < reasonableError) :| "duration is near zero at first access"
  }

=======
  implicit def arbVec[A:Arbitrary]: Arbitrary[IndexedSeq[A]] =
    Arbitrary(Gen.listOf(arbitrary[A]).map(_.toIndexedSeq))

  property("zipAll") = forAll((l: IndexedSeq[Int], l2: IndexedSeq[Int]) => {
    val a = Process.range(0,l.length).map(l(_))
    val b = Process.range(0,l2.length).map(l2(_))
    val r = a.tee(b)(tee.zipAll(-1, 1)).runLog.run.toList
    r.toString |: (r == l.zipAll(l2, -1, 1).toList)
  })

  property("passL/R") = secure {
    val a = Process.range(0,10)
    val b: Process[Task,Int] = halt
    a.tee(b)(tee.passL[Int]).runLog.run == List.range(0,10) &&
    b.tee(a)(tee.passR[Int]).runLog.run == List.range(0,10)
  }

  property("cleanup") = secure {
    val a = Process(false).toSource |> await1[Boolean]
    val b = a.orElse(Process.emit(false), Process.emit(true))
    b.cleanup.runLastOr(false).run
  }

  property("onFailure") = secure {
    @volatile var i: Int = 0
    val p = eval(Task.delay(sys.error("FAIL"))) onFailure (Process.emit(1)) map (j => i = j)
    try { p.run.run; false }
    catch { case e: Throwable =>
      e.getMessage == "FAIL" && i == 1
    }
  }

  /*
  This fails
  property("interrupt") = secure {
    val p1 = Process(1,2,3,4,6).toSource
    val i1 = repeatEval(Task.now(false))
    val v = i1.wye(p1)(wye.interrupt).runLog.run.toList
    v == List(1,2,3,4,6)
  }
  */
>>>>>>> 38550e10
}<|MERGE_RESOLUTION|>--- conflicted
+++ resolved
@@ -65,15 +65,12 @@
     ("dropWhile" |: {
       (p.toList.dropWhile(g) === p.dropWhile(g).toList)
     }) &&
-<<<<<<< HEAD
-=======
     ("exists" |: {
       (List(p.toList.exists(g)) === p.exists(g).toList)
     }) &&
     ("forall" |: {
       (List(p.toList.forall(g)) === p.forall(g).toList)
     }) &&
->>>>>>> 38550e10
     ("zip" |: {
       (p.toList.zip(p2.toList) === p.zip(p2).toList)
     }) &&
@@ -211,14 +208,12 @@
     s.chunkBy2(_ > _).toList == List(Vector(3), Vector(5, 4, 3, 1), Vector(2), Vector(6))
   }
 
-<<<<<<< HEAD
   property("duration") =  {
     val firstValueDiscrepancy = duration.take(1).runLast.run.get
     val reasonableError = 200 * 1000000 // 200 millis
     (firstValueDiscrepancy.toNanos < reasonableError) :| "duration is near zero at first access"
   }
 
-=======
   implicit def arbVec[A:Arbitrary]: Arbitrary[IndexedSeq[A]] =
     Arbitrary(Gen.listOf(arbitrary[A]).map(_.toIndexedSeq))
 
@@ -260,5 +255,4 @@
     v == List(1,2,3,4,6)
   }
   */
->>>>>>> 38550e10
 }