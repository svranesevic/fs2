package scalaz.stream

import scala.collection.immutable.{IndexedSeq,SortedMap,Queue,Vector}
import scala.concurrent.duration._

import scalaz.{Catchable,Functor,Monad,Cobind,MonadPlus,Monoid,Nondeterminism,Semigroup}
import scalaz.concurrent.{Strategy, Task}
import scalaz.Leibniz.===
import scalaz.{\/,-\/,\/-,~>,Leibniz,Equal}
import scalaz.std.stream._
import scalaz.syntax.foldable._
import \/._
import These.{This,That}

import java.util.concurrent._
import scala.annotation.tailrec

/**
 * A `Process[F,O]` represents a stream of `O` values which can interleave
 * external requests to evaluate expressions of the form `F[A]`. It takes
 * the form of a state machine with three possible states: `Emit`, which
 * indicates that `h` should be emitted to the output stream, `Halt`,
 * which indicates that the `Process` is finished making requests and
 * emitting values to the output stream, and `Await` which asks the driver
 * to evaluate some `F[A]` and resume processing once the result is available.
 * See the constructor definitions in the `Process` companion object.
 */
sealed abstract class Process[+F[_],+O] {

  import Process._

  /** Transforms the output values of this `Process` using `f`. */
  final def map[O2](f: O => O2): Process[F,O2] = {
    // a bit of trickness here - in the event that `f` itself throws an
    // exception, we use the most recent fallback/cleanup from the prior `Await`
    def go(cur: Process[F,O], fallback: Process[F,O], cleanup: Process[F,O]): Process[F,O2] =
      cur match {
        case h@Halt(_) => h
        case Await(req,recv,fb,c) =>
          Await[F,Any,O2](req, recv andThen (go(_, fb, c)), fb map f, c map f)
        case Emit(h, t) =>
          try Emit[F,O2](h map f, go(t, fallback, cleanup))
          catch {
            case End => fallback.map(f)
            case e: Throwable => cleanup.map(f).causedBy(e)
          }
      }
    go(this, halt, halt)
  }

  /**
   * Generate a `Process` dynamically for each output of this `Process`, and
   * sequence these processes using `append`.
   */
  final def flatMap[F2[x]>:F[x], O2](f: O => Process[F2,O2]): Process[F2,O2] = {
    // a bit of trickness here - in the event that `f` itself throws an
    // exception, we use the most recent fallback/cleanup from the prior `Await`
    def go(cur: Process[F,O], fallback: Process[F,O], cleanup: Process[F,O]): Process[F2,O2] =
      cur match {
        case h@Halt(_) => h
        case Emit(Seq(o), Halt(End)) =>
          try f(o)
          catch {
            case End => fallback.flatMap(f)
            case e: Throwable => cleanup.flatMap(f).causedBy(e)
          }
        case Emit(o, t) =>
          if (o.isEmpty) go(t, fallback, cleanup)
          else
            try { f(o.head) ++ go(emitSeq(o.tail, t), fallback, cleanup) }
            catch {
              case End => fallback.flatMap(f)
              case e: Throwable => cleanup.flatMap(f).causedBy(e)
            }
        case Await(req,recv,fb,c) =>
          Await(req, recv andThen (go(_, fb, c)), fb flatMap f, c flatMap f)
      }
    go(this, halt, halt)
  }

  /**
   * Run this `Process`, then, if it halts without an error, run `p2`.
   * Note that `p2` is appended to the `fallback` argument of any `Await`
   * produced by this `Process`. If this is not desired, use `fby`.
   */
  final def append[F2[x]>:F[x], O2>:O](p2: => Process[F2,O2]): Process[F2,O2] = this match {
    case h@Halt(e) => e match {
      case End =>
        try p2
        catch { case End => h
                case e2: Throwable => Halt(e2)
              }
      case _ => h
    }
    case Emit(h, t) => emitSeq(h, t append p2)
    case Await(req,recv,fb,c) =>
      Await(req, recv andThen (_ append p2), fb append p2, c)
  }

  /** Operator alias for `append`. */
  final def ++[F2[x]>:F[x], O2>:O](p2: => Process[F2,O2]): Process[F2,O2] =
    this append p2

  /**
   * Run this `Process`, then, if it self-terminates, run `p2`.
   * This differs from `append` in that `p2` is not consulted if this
   * `Process` terminates due to the input being exhausted. That is,
   * we do not modify the `fallback` arguments to any `Await` produced
   * by this `Process`.
   */
  final def fby[F2[x]>:F[x],O2>:O](p2: => Process[F2,O2]): Process[F2,O2] = this match {
    case h@Halt(e) => e match {
      case End => p2
      case _ => h
    }
    case Emit(h, t) => emitSeq(h, t fby p2)
    case Await(req,recv,fb,c) =>
      Await(req, recv andThen (_ fby p2), fb, c)
  }

  /** operator alias for `fby` */
  final def |||[F2[x]>:F[x],O2>:O](p2: => Process[F2,O2]): Process[F2,O2] = fby(p2)

  /**
   * Removes all emitted elements from the front of this `Process`.
   * The second argument returned by this method is guaranteed to be
   * an `Await` or a `Halt`--if there are multiple `Emit`s at the
   * front of this process, the sequences are concatenated together.
   *
   * If this `Process` does not begin with an `Emit`, returns the empty
   * sequence along with `this`.
   */
  final def unemit: (Seq[O], Process[F,O]) = {
    @annotation.tailrec
    def go(acc: Seq[O], cur: Process[F,O]): (Seq[O], Process[F,O]) =
      cur match {
        case Emit(h, t) => go(acc ++ h, t)
        case _ => (acc, cur)
      }
    go(Seq(), this)
  }

  /**
   * Run this `Process` until it emits any values, then return the
   * paused computation. This function is not resource safe, and
   * consumers of this function are responsible for invoking the
   * cleanup action of any `Process` they are manually stepping.
   */
  final def step: Process[F, Step[F, O]] = {
    def go(cleanup: Process[F,O], cur: Process[F,O]): Process[F, Step[F,O]] = cur match {
      case h@Halt(_) => h
      case Emit(h, t) =>
        if (h.isEmpty) t.step
        else emit(Step(h, t, cleanup))
      case Await(req,recv,fb,c) => await(req)(recv andThen (go(c,_)), go(c, fb), go(c, c))
    }
    go(halt, this)
  }

  private[stream] final def unconsAll: Process[F, (Seq[O], Process[F,O])] = this match {
    case h@Halt(_) => h
    case Emit(h, t) => if (h.isEmpty) t.unconsAll else emit((h,t))
    case Await(req,recv,fb,c) => await(req)(recv andThen (_.unconsAll), fb.unconsAll, c.unconsAll)
  }
  private[stream] final def uncons: Process[F, (O, Process[F,O])] =
    unconsAll map { case (h,t) => (h.head, emitAll(h.tail) ++ t) }

  /**
   * Run this process until it halts, then run it again and again, as
   * long as no errors occur.
   */
  final def repeat[F2[x]>:F[x],O2>:O]: Process[F2,O2] = {
    def go(cur: Process[F,O]): Process[F,O] = cur match {
      case h@Halt(e) => e match {
        case End => go(this)
        case _ => h
      }
      case Await(req,recv,fb,c) => Await(req, recv andThen go, fb, c)
      case Emit(h, t) => emitSeq(h, go(t))
    }
    go(this)
  }

  /**
   * Return any elements emitted by this process after switching to the
   * `fallback` case of any subsequent `Await`s.
   */
  def flush[F2[x]>:F[x],O2>:O]: Seq[O2] =
    this.fallback match {
      case Emit(h,t) => h ++ t.flush
      case _ => Seq()
    }

  /**
   * Halt this process, but give it an opportunity to run any requests it has
   * in the `cleanup` argument of its next `Await`.
   */
  @annotation.tailrec
  final def kill: Process[F,Nothing] = this match {
    case Await(req,recv,fb,c) => c.drain
    case Emit(h, t) => t.kill
    case h@Halt(_) => h
  }

  /** Halt this process, allowing for any cleanup actions, and `e` as a cause. */
  final def killBy(e: Throwable): Process[F,Nothing] =
    this.kill.causedBy(e)

  /**
   * Add `e` as a cause when this `Process` halts.
   * This is a noop and returns immediately if `e` is `Process.End`.
   */
  final def causedBy[F2[x]>:F[x],O2>:O](e: Throwable): Process[F2,O2] = {
    e match {
      case End => this
      case _ => this.causedBy_(e)
    }
  }
  private final def causedBy_[F2[x]>:F[x],O2>:O](e: Throwable): Process[F2, O2] = this match {
    case Await(req,recv,fb,c) =>
      Await(req, recv andThen (_.causedBy_(e)), fb.causedBy_(e), c.causedBy_(e))
    case Emit(h, t) => Emit(h, t.causedBy_(e))
    case h@Halt(e0) => e0 match {
      case End => Halt(e)
      case _ => Halt(CausedBy(e0, e))
    }
  }

  /**
   * Switch to the `fallback` case of the _next_ `Await` issued by this `Process`.
   */
  final def fallback: Process[F,O] = this match {
    case Await(req,recv,fb,c) => fb
    case Emit(h, t) => emitSeq(h, t.fallback)
    case h@Halt(_) => h
  }

  /**
   * Append to the `fallback` and `cleanup` arguments of the _next_ `Await`.
   */
  final def orElse[F2[x]>:F[x],O2>:O](fallback0: => Process[F2,O2], cleanup0: => Process[F2,O2] = halt): Process[F2,O2] = {
    lazy val fallback: Process[F2,O2] = fallback0 match {
      case Emit(h, t) => Emit(h.view.asInstanceOf[Seq[O2]], t.asInstanceOf[Process[F2,O2]])
      case _ => fallback0
    }
    lazy val cleanup: Process[F2,O2] = cleanup0 match {
      case Emit(h, t) => Emit(h.view.asInstanceOf[Seq[O2]], t.asInstanceOf[Process[F2,O2]])
      case _ => cleanup0
    }
    def go(cur: Process[F,O]): Process[F2,O2] = cur match {
      case Await(req,recv,fb,c) => Await(req, recv, fb ++ fallback, c ++ cleanup)
      case Emit(h, t) => Emit(h, go(t))
      case h@Halt(_) => h
    }
    go(this)
  }

  /**
   * Run `p2` after this `Process` if this `Process` completes with an an error.
   */
  final def onFailure[F2[x]>:F[x],O2>:O](p2: => Process[F2,O2]): Process[F2,O2] = this match {
    case Await(req,recv,fb,c) => Await(req, recv andThen (_.onFailure(p2)), fb, c ++ onFailure(p2))
    case Emit(h, t) => Emit(h, t.onFailure(p2))
    case h@Halt(e) =>
      try p2.causedBy(e)
      catch { case End => h
              case e2: Throwable => Halt(CausedBy(e2, e))
            }
  }

  /**
   * Run `p2` after this `Process` completes normally, or in the event of an error.
   * This behaves almost identically to `append`, except that `p1 append p2` will
   * not run `p2` if `p1` halts with an error.
   */
  final def onComplete[F2[x]>:F[x],O2>:O](p2: => Process[F2,O2]): Process[F2,O2] = this match {
    case Await(req,recv,fb,c) => Await(req, recv andThen (_.onComplete(p2)), fb.onComplete(p2), c.onComplete(p2))
    case Emit(h, t) => Emit(h, t.onComplete(p2))
    case h@Halt(e) =>
      try p2.causedBy(e)
      catch { case End => h
              case e2: Throwable => Halt(CausedBy(e2, e))
            }
  }

  /**
   * Switch to the `fallback` case of _all_ subsequent awaits.
   */
  final def disconnect: Process[Nothing,O] = this match {
    case Await(req,recv,fb,c) => fb.disconnect
    case Emit(h, t) => emitSeq(h, t.disconnect)
    case h@Halt(_) => h
  }

  /**
   * Switch to the `cleanup` case of the next `Await` issued by this `Process`.
   */
  final def cleanup: Process[F,O] = this match {
    case Await(req,recv,fb,c) => c
    case h@Halt(_) => h
    case Emit(h, t) => emitSeq(h, t.cleanup)
  }

  /**
   * Switch to the `cleanup` case of _all_ subsequent awaits.
   */
  final def hardDisconnect: Process[Nothing,O] = this match {
    case Await(req,recv,fb,c) => c.hardDisconnect
    case h@Halt(_) => h
    case Emit(h, t) => emitSeq(h, t.hardDisconnect)
  }

  /**
   * Remove any leading emitted values from this `Process`.
   */
  @annotation.tailrec
  final def trim: Process[F,O] = this match {
    case Emit(h, t) => t.trim
    case _ => this
  }

  /** Correctly typed deconstructor for `Await`. */
  private[stream] def asAwait: Option[(F[Any], Any => Process[F,O], Process[F,O], Process[F,O])] =
    this match {
      case Await(req,recv,fb,c) => Some((req,recv,fb,c))
      case _ => None
    }

  /**
   * Ignores output of this `Process`. A drained `Process` will never `Emit`.
   */
  def drain: Process[F,Nothing] = this match {
    case h@Halt(_) => h
    case Emit(h, t) => t.drain
    case Await(req,recv,fb,c) => Await(
      req, recv andThen (_ drain),
      fb.drain, c.drain)
  }

  /**
   * Feed the output of this `Process` as input of `p2`. The implementation
   * will fuse the two processes, so this process will only generate
   * values as they are demanded by `p2`. If `p2` signals termination, `this`
   * is killed using `kill`, giving it the opportunity to clean up.
   */
  final def pipe[O2](p2: Process1[O,O2]): Process[F,O2] =
    // Since `Process1[O,O2] <: Tee[O,Any,O2]`, but it is a `Tee` that
    // never reads from its right input, we can define this in terms of `tee`!
    (this tee halt)(p2)

  /** Operator alias for `pipe`. */
  final def |>[O2](p2: Process1[O,O2]): Process[F,O2] =
    this pipe p2

  /**
   * Use a `Tee` to interleave or combine the outputs of `this` and
   * `p2`. This can be used for zipping, interleaving, and so forth.
   * Nothing requires that the `Tee` read elements from each
   * `Process` in lockstep. It could read fifty elements from one
   * side, then two elements from the other, then combine or
   * interleave these values in some way, etc.
   *
   * If at any point the `Tee` awaits on a side that has halted,
   * we gracefully kill off the other side, then halt.
   */
  final def tee[F2[x]>:F[x],O2,O3](p2: Process[F2,O2])(t: Tee[O,O2,O3]): Process[F2,O3] =
    // Somewhat evil: we are passing `null` for the `Nondeterminism` and `Catchable` here,
    // safe because the types guarantee that a `Tee` cannot issue a `Both`
    // request that would result in the `Nondeterminism` instance being used.
    // This lets us reuse a single function, `wye`, as the implementation for
    // both `tee` and `pipe`!
    (this wye p2)(t)(null,null)

  /**
   * Like `tee`, but we allow the `Wye` to read nondeterministically
   * from both sides at once, using the supplied `Nondeterminism`
   * instance.
   *
   * If `y` is in the state of awaiting `Both`, this implementation
   * will continue feeding `y` until either it halts or _both_ sides
   * halt.
   *
   * If `y` is in the state of awaiting `L`, and the left
   * input has halted, we halt. Likewise for the right side.
   *
   * For as long as `y` permits it, this implementation will _always_
   * feed it any leading `Emit` elements from either side before issuing
   * new `F` requests. More sophisticated chunking and fairness
   * policies do not belong here, but should be built into the `Wye`
   * and/or its inputs.
   */
  final def wye[F2[x]>:F[x],O2,O3](p2: Process[F2,O2])(y: Wye[O,O2,O3])(implicit F2: Nondeterminism[F2], E: Catchable[F2]): Process[F2,O3] = {
    // Implementation is a horrifying mess, due mainly to Scala's broken pattern matching
    import F2.monadSyntax._
    try y match {
      case h@Halt(_)  =>  this.kill onComplete p2.kill onComplete h
      case Emit(h,y2) =>
        // Emit(h, Await(F2.point(this.wye(p2)(y2)), identity[Process[F2,O3]])) // TODO: Don't have a Nondeterminism!
        Emit(h, this.wye(p2)(y2))  // TODO: not stack safe!



      case Await(_,_,_,_) =>
        // Unfortunately mutable variables are the cleanest right here
        val u1 = this.unemit; var h1 = u1._1; val t1 = u1._2
        val u2 = p2.unemit; var h2 = u2._1; val t2 = u2._2

        val y2 = if (h1.isEmpty && h2.isEmpty) y else { // we have some values queued up, try feeding them to the Wye
          @tailrec
          def go(y: Wye[O, O2, O3]): Wye[O, O2, O3] = y match {
            case Await(req, recv, fb, c) => (req.tag: @annotation.switch) match {
                case 0 if !h1.isEmpty => // Left
                  val recv_ = recv.asInstanceOf[O => Wye[O,O2,O3]]
                  val next = h1.head
                  h1 = h1.tail
                  go(recv_(next))

                case 1 if !h2.isEmpty => // Right
                  val recv_ = recv.asInstanceOf[O2 => Wye[O,O2,O3]]
                  val next = h2.head
                  h2 = h2.tail
                  go(recv_(next))

                case 2 => // Awaiting either
                  val recv_ = recv.asInstanceOf[These[O,O2] => Wye[O,O2,O3]]
                  if (!(h1.isEmpty || h2.isEmpty)) {  // Both available
                    val n1 = h1.head; val n2 = h2.head
                    h1 = h1.tail; h2 = h2.tail
                    go(recv_(These(n1, n2)))
                  } else if (!h1.isEmpty) {          // Left available
                    val n1 = h1.head
                    h1 = h1.tail
                    go(recv_(This(n1)))
                  } else if (!h2.isEmpty) {          // Right available
                    val n2 = h2.head
                    h2 = h2.tail
                    go(recv_(That(n2)))
                  } else y

                case _ => y // Input insufficient
              }
            case _ => y
          }
          go(y)
        }

        val thisNext = emitSeq(h1, t1).asInstanceOf[Process[F2,O]]
        val p2Next = emitSeq(h2, t2).asInstanceOf[Process[F2,O2]]

        y2 match {
          case Await(req,_,_,_) => (req.tag: @annotation.switch) match {
            case 0 => // Awaiting Left
              thisNext match {
                case AwaitF(reqL,recvL,fbL,cL) => // unfortunately, casts required here
                  Await(reqL, recvL andThen (_.wye(p2Next)(y2)), fbL.wye(p2Next)(y2), cL.wye(p2Next)(y2))
                case Halt(End) => thisNext.wye(p2Next)(y2.fallback)
                case Halt(e) => p2Next.killBy(e) onComplete y2.disconnect
                case e@Emit(_,_) => sys.error("Shouldn't get here.")
              }
            case 1 => // Awaiting Right
              p2Next match {
                case AwaitF(reqR,recvR,fbR,cR) => // unfortunately, casts required here
                  // in the event of a fallback or error, `y` will end up running the right's fallback/cleanup
                  // actions on the next cycle - it still needs that value on the right and will run any awaits
                  // to try to obtain that value!
                  Await(reqR, recvR andThen (thisNext.wye[F2,O2,O3](_)(y2)),
                               thisNext.wye(fbR)(y2),
                               thisNext.wye(cR)(y2))
                case Halt(End) => thisNext.wye(p2Next)(y2.fallback)
                case Halt(e) => thisNext.killBy(e) onComplete y2.disconnect
                case e@Emit(_,_) => sys.error("Shouldn't get here.")
              }
            case 2 => thisNext match { // Await either Left or Right
              case Halt(e) => p2Next.causedBy(e) |> y2.detachL

              case e@Emit(_,_) => p2Next match { // other stream required and must be in Await or Halt state
                case Halt(e) => e match {
                    case End => thisNext.causedBy(e) |> y2.detachR
                    case _ => thisNext.causedBy(e).wye(halt)(y2)
                  }

                case AwaitF(reqR, recvR, fbR, cR) =>
                  Await(reqR, recvR andThen (thisNext.wye(_)(y2)), thisNext.wye(fbR)(y2), thisNext.wye(cR)(y2))

                case _ => sys.error("Shouldn't get here.")
              }

              case AwaitF(reqL, recvL, fbL, cL) => p2Next match {
                case Halt(e) => e match {
                  case End => Await(reqL, recvL andThen (_.wye(p2Next)(y2)), fbL.wye(p2Next)(y2), cL.wye(p2Next)(y2))
                  case _ => thisNext.causedBy(e).wye(halt)(y2)
                }

                case e@Emit(_,_) =>
                  Await(reqL, recvL andThen (_.wye(p2Next)(y2)), fbL.wye(p2Next)(y2), cL.wye(p2Next)(y2))

                // If both sides are in the Await state, we use the
                // Nondeterminism instance to request both sides
                // concurrently.
                case AwaitF(reqR, recvR, fbR, cR) =>
                  eval(F2.choose(E.attempt(reqL), E.attempt(reqR))).flatMap {
                    _.fold(
                      { case (winningReqL, losingReqR) =>
                          winningReqL.fold(
                            { case End => fbL.wye(Await(rethrow(losingReqR), recvR, fbR, cR))(y2)
                              case t: Throwable => cL.wye(Await(rethrow(losingReqR), recvR, fbR, cR))(y2) onComplete (fail(t))
                            },
                            res => {
                              val nextL = recvL(res)
                              nextL.wye(Await(rethrow(losingReqR), recvR, fbR, cR))(y2)
                            }
                          )
                      },
                      { case (losingReqL, winningReqR) =>
                          winningReqR.fold(
                            { case End => Await(rethrow(losingReqL), recvL, fbL, cL).wye(fbR)(y2)
                              case t: Throwable => Await(rethrow(losingReqL), recvL, fbL, cL).wye(cR)(y2) onComplete (fail(t))
                            },
                            res => {
                              val nextR = recvR(res)
                              Await(rethrow(losingReqL), recvL, fbL, cL).wye(nextR)(y2)
                            }
                          )
                      }
                    )
                  }
              }
            }
          }

          case _ => thisNext.wye(p2Next)(y2)
        }
    }
    catch { case e: Throwable =>
      this.kill onComplete p2.kill onComplete (Halt(e))
    }
  }

  /** Translate the request type from `F` to `G`, using the given polymorphic function. */
  def translate[G[_]](f: F ~> G): Process[G,O] = this match {
    case Emit(h, t) => Emit(h, t.translate(f))
    case h@Halt(_) => h
    case Await(req, recv, fb, c) =>
      Await(f(req), recv andThen (_ translate f), fb translate f, c translate f)
  }

  /**
   * Catch exceptions produced by this `Process`, not including normal termination,
   * and uses `f` to decide whether to resume a second process.
   */
  def attempt[F2[x]>:F[x],O2](f: Throwable => Process[F2,O2] = (t:Throwable) => emit(t))(
                              implicit F: Catchable[F2]): Process[F2, O2 \/ O] =
  this match {
    case Emit(h, t) => Emit(h map (right), t.attempt[F2,O2](f))
    case Halt(e) => e match {
      case End => halt
      case _ => try f(e).map(left)
                catch { case End => halt
                        case e2: Throwable => Halt(CausedBy(e2, e))
                      }
    }
    case Await(req, recv, fb, c) =>
      await(F.attempt(req))(
        _.fold(
          { case End => fb.attempt[F2,O2](f)
            case err => c.drain onComplete f(err).map(left)
          },
          recv andThen (_.attempt[F2,O2](f))
        ),
        fb.attempt[F2,O2](f), c.attempt[F2,O2](f))
  }

  /**
   * Catch some of the exceptions generated by this `Process`, rethrowing any
   * not handled by the given `PartialFunction` and stripping out any values
   * emitted before the error.
   */
  def handle[F2[x]>:F[x],O2](f: PartialFunction[Throwable, Process[F2,O2]])(implicit F: Catchable[F2]): Process[F2, O2] =
    attempt(err => f.lift(err).getOrElse(fail(err))).
    dropWhile(_.isRight).
    map(_.fold(identity, _ => sys.error("unpossible")))

  /**
   * Like `attempt`, but accepts a partial function. Unhandled errors are rethrown.
   */
  def partialAttempt[F2[x]>:F[x],O2](f: PartialFunction[Throwable, Process[F2,O2]])(implicit F: Catchable[F2]): Process[F2, O2 \/ O] =
    attempt(err => f.lift(err).getOrElse(fail(err)))

  /**
   * Map over this `Process` to produce a stream of `F`-actions,
   * then evaluate these actions.
   */
  def evalMap[F2[x]>:F[x],O2](f: O => F2[O2]): Process[F2,O2] =
    map(f).eval

  /**
   * Map over this `Process` to produce a stream of `F`-actions,
   * then evaluate these actions, returning results in whatever
   * order they come back. `bufSize` controls the maximum number
   * of evaluations that can be queued at any one time.
   */
  def gatherMap[F2[x]>:F[x],O2](bufSize: Int)(f: O => F2[O2])(
                                implicit F: Nondeterminism[F2]): Process[F2,O2] =
    map(f).gather(bufSize)

  /**
   * Collect the outputs of this `Process[F,O]`, given a `Monad[F]` in
   * which we can catch exceptions. This function is not tail recursive and
   * relies on the `Monad[F]` to ensure stack safety.
   */
  final def runLog[F2[x]>:F[x], O2>:O](implicit F: Monad[F2], C: Catchable[F2]): F2[IndexedSeq[O2]] = {
    import scalaz.std.indexedSeq._
    runFoldMap[F2,IndexedSeq[O2]](IndexedSeq(_))
  }

  /**
   * Collect the outputs of this `Process[F,O]` into a monoid `B`, given a `Monad[F]` in
   * which we can catch exceptions. This function is not tail recursive and
   * relies on the `Monad[F]` to ensure stack safety.
   */
  final def runFoldMap[F2[x]>:F[x], B](f: O => B)(implicit F: Monad[F2], C: Catchable[F2], B: Monoid[B]): F2[B] = {
    def go(cur: Process[F2,O], acc: B): F2[B] =
      cur match {
        case Emit(h,t) =>
          go(t.asInstanceOf[Process[F2,O]], h.asInstanceOf[Seq[O]].foldLeft(acc)((x, y) => B.append(x, f(y))))
        case Halt(e) => e match {
          case End => F.point(acc)
          case _ => C.fail(e)
        }
        case Await(req,recv,fb,c) =>
           F.bind (C.attempt(req.asInstanceOf[F2[AnyRef]])) {
             _.fold(
               { case End => go(fb.asInstanceOf[Process[F2,O]], acc)
                 case e => go(c.asInstanceOf[Process[F2,O]].causedBy(e), acc)
               },
               o => go(recv.asInstanceOf[AnyRef => Process[F2,O]](o), acc)
             )
           }
      }
    go(this, B.zero)
  }

  /** Run this `Process` solely for its final emitted value, if one exists. */
  final def runLast[F2[x]>:F[x], O2>:O](implicit F: Monad[F2], C: Catchable[F2]): F2[Option[O2]] =
    F.map(this.last.runLog[F2,O2])(_.lastOption)

  /** Run this `Process` solely for its final emitted value, if one exists, using `o2` otherwise. */
  final def runLastOr[F2[x]>:F[x], O2>:O](o2: => O2)(implicit F: Monad[F2], C: Catchable[F2]): F2[O2] =
    F.map(this.last.runLog[F2,O2])(_.lastOption.getOrElse(o2))

  /** Run this `Process`, purely for its effects. */
  final def run[F2[x]>:F[x]](implicit F: Monad[F2], C: Catchable[F2]): F2[Unit] =
    F.void(drain.runLog(F, C))

  /** Alias for `this |> process1.buffer(n)`. */
  def buffer(n: Int): Process[F,O] =
    this |> process1.buffer(n)

  /** Alias for `this |> process1.bufferBy(f)`. */
  def bufferBy(f: O => Boolean): Process[F,O] =
    this |> process1.bufferBy(f)

  /** Alias for `this |> process1.bufferAll`. */
  def bufferAll: Process[F,O] =
    this |> process1.bufferAll

  /** Alias for `this |> process1.chunk(n)`. */
  def chunk(n: Int): Process[F,Vector[O]] =
    this |> process1.chunk(n)

  /** Alias for `this |> process1.chunkBy(f)`. */
  def chunkBy(f: O => Boolean): Process[F,Vector[O]] =
    this |> process1.chunkBy(f)

  /** Alias for `this |> process1.chunkBy2(f)`. */
  def chunkBy2(f: (O, O) => Boolean): Process[F,Vector[O]] =
    this |> process1.chunkBy2(f)

  /** Alias for `this |> process1.collect(pf)`. */
  def collect[O2](pf: PartialFunction[O,O2]): Process[F,O2] =
    this |> process1.collect(pf)

  /** Alias for `this |> process1.split(f)` */
  def split(f: O => Boolean): Process[F,Vector[O]] =
    this |> process1.split(f)

  /** Alias for `this |> process1.splitOn(f)` */
  def splitOn[P >: O](p: P)(implicit P: Equal[P]): Process[F,Vector[P]] =
    this |> process1.splitOn(p)

  /** Alias for `this |> process1.chunkAll`. */
  def chunkAll: Process[F,Vector[O]] =
    this |> process1.chunkAll

  /** Alias for `this |> process1.window(n)` */
  def window(n: Int): Process[F, Vector[O]] =
    this |> process1.window(n)

  /** Ignores the first `n` elements output from this `Process`. */
  def drop(n: Int): Process[F,O] =
    this |> processes.drop[O](n)

  /** Ignores elements from the output of this `Process` until `f` tests false. */
  def dropWhile(f: O => Boolean): Process[F,O] =
    this |> processes.dropWhile(f)

  /** Skips any output elements not matching the predicate. */
  def filter(f: O => Boolean): Process[F,O] =
    this |> processes.filter(f)

  /** Alias for `this |> process1.find(f)` */
  def find(f: O => Boolean): Process[F,O] =
    this |> processes.find(f)

  /** Alias for `this |> process1.exists(f)` */
  def exists(f: O => Boolean): Process[F, Boolean] =
    this |> process1.exists(f)

  /** Alias for `this |> process1.forall(f)` */
  def forall(f: O => Boolean): Process[F, Boolean] =
    this |> process1.forall(f)

  /** Connect this `Process` to `process1.fold(b)(f)`. */
  def fold[O2 >: O](b: O2)(f: (O2,O2) => O2): Process[F,O2] =
    this |> process1.fold(b)(f)

  /** Alias for `this |> process1.foldMonoid(M)` */
  def foldMonoid[O2 >: O](implicit M: Monoid[O2]): Process[F,O2] =
    this |> process1.foldMonoid(M)

  /** Alias for `this |> process1.foldMap(f)(M)`. */
  def foldMap[M](f: O => M)(implicit M: Monoid[M]): Process[F,M] =
    this |> process1.foldMap(f)(M)

  /** Connect this `Process` to `process1.fold1(f)`. */
  def fold1[O2 >: O](f: (O2,O2) => O2): Process[F,O2] =
    this |> process1.fold1(f)

  /** Alias for `this |> process1.fold1Monoid(M)` */
  def fold1Monoid[O2 >: O](implicit M: Monoid[O2]): Process[F,O2] =
    this |> process1.fold1Monoid(M)

  /** Alias for `this |> process1.fold1Semigroup(M)`. */
  def foldSemigroup[O2 >: O](implicit M: Semigroup[O2]): Process[F,O2] =
    this |> process1.foldSemigroup(M)

  /** Alias for `this |> process1.fold1Map(f)(M)`. */
  def fold1Map[M](f: O => M)(implicit M: Monoid[M]): Process[F,M] =
    this |> process1.fold1Map(f)(M)

  /** Alias for `this |> process1.reduce(f)`. */
  def reduce[O2 >: O](f: (O2,O2) => O2): Process[F,O2] =
    this |> process1.reduce(f)

  /** Alias for `this |> process1.reduceMonoid(M)`. */
  def reduceMonoid[O2 >: O](implicit M: Monoid[O2]): Process[F,O2] =
    this |> process1.reduceMonoid(M)

  /** Alias for `this |> process1.reduceSemigroup(M)`. */
  def reduceSemigroup[O2 >: O](implicit M: Semigroup[O2]): Process[F,O2] =
    this |> process1.reduceSemigroup(M)

  /** Alias for `this |> process1.reduceMap(f)(M)`. */
  def reduceMap[M](f: O => M)(implicit M: Monoid[M]): Process[F,M] =
    this |> process1.reduceMap(f)(M)

  /** Insert `sep` between elements emitted by this `Process`. */
  def intersperse[O2>:O](sep: O2): Process[F,O2] =
    this |> process1.intersperse(sep)

  /** Alternate emitting elements from `this` and `p2`, starting with `this`. */
  def interleave[F2[x]>:F[x],O2>:O](p2: Process[F2,O2]): Process[F2,O2] =
    this.tee(p2)(scalaz.stream.tee.interleave)

  /** Halts this `Process` after emitting 1 element. */
  def once: Process[F,O] = take(1)

  /** Skips all elements emitted by this `Process` except the last. */
  def last: Process[F,O] = this |> process1.last

  /** Connect this `Process` to `process1.scan(b)(f)`. */
  def scan[B](b: B)(f: (B,O) => B): Process[F,B] =
    this |> process1.scan(b)(f)

  /** Connect this `Process` to `process1.scanMonoid(M)`. */
  def scanMonoid[O2 >: O](implicit M: Monoid[O2]): Process[F,O2] =
    this |> process1.scanMonoid(M)

  /** Alias for `this |> process1.scanMap(f)(M)`. */
  def scanMap[M](f: O => M)(implicit M: Monoid[M]): Process[F,M] =
    this |> process1.scanMap(f)(M)

  /** Connect this `Process` to `process1.scan1(f)`. */
  def scan1[O2 >: O](f: (O2,O2) => O2): Process[F,O2] =
    this |> process1.scan1(f)

  /** Connect this `Process` to `process1.scan1Monoid(M)`. */
  def scan1Monoid[O2 >: O](implicit M: Monoid[O2]): Process[F,O2] =
    this |> process1.scan1Monoid(M)

  /** Connect this `Process` to `process1.scan1Semigroup(M)`. */
  def scanSemigroup[O2 >: O](implicit M: Semigroup[O2]): Process[F,O2] =
    this |> process1.scanSemigroup(M)

  /** Alias for `this |> process1.scan1Map(f)(M)`. */
  def scan1Map[M](f: O => M)(implicit M: Monoid[M]): Process[F,M] =
    this |> process1.scan1Map(f)(M)

  /** Halts this `Process` after emitting `n` elements. */
  def take(n: Int): Process[F,O] =
    this |> processes.take[O](n)

  /** Halts this `Process` as soon as the predicate tests false. */
  def takeWhile(f: O => Boolean): Process[F,O] =
    this |> processes.takeWhile(f)

  /** Wraps all outputs in `Some`, then outputs a single `None` before halting. */
  def terminated: Process[F,Option[O]] =
    this |> processes.terminated

  /** Call `tee` with the `zipWith` `Tee[O,O2,O3]` defined in `tee.scala`. */
  def zipWith[F2[x]>:F[x],O2,O3](p2: Process[F2,O2])(f: (O,O2) => O3): Process[F2,O3] =
    this.tee(p2)(scalaz.stream.tee.zipWith(f))

  /** Call `tee` with the `zip` `Tee[O,O2,O3]` defined in `tee.scala`. */
  def zip[F2[x]>:F[x],O2](p2: Process[F2,O2]): Process[F2,(O,O2)] =
    this.tee(p2)(scalaz.stream.tee.zip)

  /** Nondeterministic version of `zipWith`. */
  def yipWith[F2[x]>:F[x],O2,O3](p2: Process[F2,O2])(f: (O,O2) => O3)(
  implicit F: Nondeterminism[F2], E: Catchable[F2]): Process[F2,O3] =
    this.wye(p2)(scalaz.stream.wye.yipWith(f))

  /** Nondeterministic version of `zip`. */
  def yip[F2[x]>:F[x],O2](p2: Process[F2,O2])(
  implicit F: Nondeterminism[F2], E: Catchable[F2]): Process[F2,(O,O2)] =
    this.wye(p2)(scalaz.stream.wye.yip)

  /** Nondeterministic interleave of both streams. Emits values whenever either is defined. */
  def merge[F2[x]>:F[x],O2>:O](p2: Process[F2,O2])(
  implicit F: Nondeterminism[F2], E: Catchable[F2]): Process[F2,O2] =
    this.wye(p2)(scalaz.stream.wye.merge)

  /** Nondeterministic interleave of both streams. Emits values whenever either is defined. */
  def either[F2[x]>:F[x],O2>:O,O3](p2: Process[F2,O3])(
  implicit F: Nondeterminism[F2], E: Catchable[F2]): Process[F2,O2 \/ O3] =
    this.wye(p2)(scalaz.stream.wye.either)

  /**
   * When `condition` is `true`, lets through any values in `this` process, otherwise blocks
   * until `condition` becomes true again. Note that the `condition` is checked before
   * each and every read from `this`, so `condition` should return very quickly or be
   * continuous to avoid holding up the output `Process`. Use `condition.forwardFill` to
   * convert an infrequent discrete `Process` to a continuous one for use with this
   * function.
   */
  def when[F2[x]>:F[x],O2>:O](condition: Process[F2,Boolean]): Process[F2,O2] =
    condition.tee(this)(scalaz.stream.tee.when)

  /** Delay running this `Process` until `awaken` becomes true for the first time. */
  def sleepUntil[F2[x]>:F[x],O2>:O](awaken: Process[F2,Boolean]): Process[F2,O2] =
    Process.sleepUntil(awaken)(this)

  /**
   * Halts this `Process` as soon as `condition` becomes `true`. Note that `condition`
   * is checked before each and every read from `this`, so `condition` should return
   * very quickly or be continuous to avoid holding up the output `Process`. Use
   * `condition.forwardFill` to convert an infrequent discrete `Process` to a
   * continuous one for use with this function.
   */
  def until[F2[x]>:F[x],O2>:O](condition: Process[F2,Boolean]): Process[F2,O2] =
    condition.tee(this)(scalaz.stream.tee.until)
}

object processes extends process1 with tee with wye with io

object Process {

  type Process0[+O] = Process[Env[Any,Any]#Is,O]

  /**
   * A single input stream transducer. Accepts input of type `I`,
   * and emits values of type `O`.
   */
  type Process1[-I,+O] = Process[Env[I,Any]#Is, O]

  /**
   * A stream transducer that can read from one of two inputs,
   * the 'left' (of type `I`) or the 'right' (of type `I2`).
   * `Process1[I,O] <: Tee[I,I2,O]`.
   */
  type Tee[-I,-I2,+O] = Process[Env[I,I2]#T, O]

  /**
   * A stream transducer that can read from one of two inputs,
   * nondeterministically. This
   */
  type Wye[-I,-I2,+O] = Process[Env[I,I2]#Y, O]

  /**
   * An effectful sink, to which we can send values. Modeled
   * as a source of effectful functions.
   */
  type Sink[+F[_],-O] = Process[F, O => F[Unit]]

  /**
   * An effectful channel, to which we can send values and
   * get back responses. Modeled as a source of effectful
   * functions.
   */
  type Channel[+F[_],-I,O] = Process[F, I => F[O]]

  /**
   * A `Writer[F,W,O]` is a `Process[F, W \/ O]`. See
   * `Process.WriterSyntax` for convenience functions
   * for working with either the written values (the `W`)
   * or the output values (the `O`).
   *
   * This is useful for logging or other situations where we
   * want to emit some values 'on the side' while doing something
   * else with the main output of a `Process`.
   */
  type Writer[+F[_],+W,+O] = Process[F, W \/ O]

  /** A `Process1` that writes values of type `W`. */
  type Process1W[+W,-I,+O] = Process1[I,W \/ O]

  /** A `Tee` that writes values of type `W`. */
  type TeeW[+W,-I,-I2,+O] = Tee[I,I2,W \/ O]

  /** A `Tee` that writes values of type `W`. */
  type WyeW[+W,-I,-I2,+O] = Wye[I,I2,W \/ O]

  /**
   * The `Await` constructor instructs the driver to evaluate
   * `req`. If it returns successfully, `recv` is called
   * to transition to the next state. If the input has
   * been exhausted due to normal termination, `fallback1`
   * is the next state. If an exception occurs, `cleanup1`
   * is the next state.
   */
  case class Await[F[_],A,+O] private[stream](
    req: F[A], recv: A => Process[F,O],
    fallback1: Process[F,O] = halt,
    cleanup1: Process[F,O] = halt) extends Process[F,O]

  /**
   * The `Emit` constructor instructs the driver to emit
   * the given sequence of values to the output. `tail`
   * then becomes the next state.
   */
  case class Emit[F[_],O](
    head: Seq[O],
    tail: Process[F,O]) extends Process[F,O]

  /**
   * The `Halt` constructor instructs the driver to stop
   * due to the given `Throwable`. The special `Throwable`
   * `Process.End` indicates normal termination. It's
   * more typical to construct a `Halt` via `Process.halt`
   * (for normal termination) or `Process.fail(err)` (for
   * termination with an error).
   */
  case class Halt(cause: Throwable) extends Process[Nothing,Nothing]

  object AwaitF {
    trait Req
    private[stream] def unapply[F[_],O](self: Process[F,O]):
        Option[(F[Any], Any => Process[F,O], Process[F,O], Process[F,O])] =
      self.asAwait
  }
  object Await1 {
    def unapply[I,O](self: Process1[I,O]):
        Option[(I => Process1[I,O], Process1[I,O], Process1[I,O])] = self match {

      case Await(_,recv,fb,c) => Some((recv.asInstanceOf[I => Process1[I,O]], fb, c))
      case _ => None
    }
  }

<<<<<<< HEAD
  object AwaitL {
    def unapply[I,I2,O](self: Wye[I,I2,O]):
        Option[(I => Wye[I,I2,O], Wye[I,I2,O], Wye[I,I2,O])] = self match {
      case Await(req,recv,fb,c) if req.tag == 0 => Some((recv.asInstanceOf[I => Wye[I,I2,O]], fb, c))
      case _ => None
    }
    def apply[I,I2,O](recv: I => Wye[I,I2,O],
                      fallback: Wye[I,I2,O] = halt,
                      cleanup: Wye[I,I2,O] = halt): Wye[I,I2,O] =
      await(L[I]: Env[I,I2]#Y[I])(recv, fallback, cleanup)
  }
  object AwaitR {
    def unapply[I,I2,O](self: Wye[I,I2,O]):
        Option[(I2 => Wye[I,I2,O], Wye[I,I2,O], Wye[I,I2,O])] = self match {
      case Await(req,recv,fb,c) if req.tag == 1 => Some((recv.asInstanceOf[I2 => Wye[I,I2,O]], fb, c))
      case _ => None
    }
    def apply[I,I2,O](recv: I2 => Wye[I,I2,O],
                      fallback: Wye[I,I2,O] = halt,
                      cleanup: Wye[I,I2,O] = halt): Wye[I,I2,O] =
      await(R[I2]: Env[I,I2]#Y[I2])(recv, fallback, cleanup)
  }
  object AwaitBoth {
    def unapply[I,I2,O](self: Wye[I,I2,O]):
        Option[(These[I,I2] => Wye[I,I2,O], Wye[I,I2,O], Wye[I,I2,O])] = self match {
      case Await(req,recv,fb,c) if req.tag == 2 => Some((recv.asInstanceOf[These[I,I2] => Wye[I,I2,O]], fb, c))
      case _ => None
    }
    def apply[I,I2,O](recv: These[I,I2] => Wye[I,I2,O],
                      fallback: Wye[I,I2,O] = halt,
                      cleanup: Wye[I,I2,O] = halt): Wye[I,I2,O] =
      await(Both[I,I2])(recv, fallback, cleanup)
  }

=======
>>>>>>> 16ee325f
  def emitSeq[F[_],O](
      head: Seq[O],
      tail: Process[F,O] = halt): Process[F,O] =
    if (head.isEmpty) tail
    else tail match {
      case Emit(h2,t) => Emit(head ++ h2.asInstanceOf[Seq[O]], t.asInstanceOf[Process[F,O]])
      case _ => Emit(head, tail)
    }

  def await[F[_],A,O](req: F[A])(
      recv: A => Process[F,O] = (a: A) => halt,
      fallback: Process[F,O] = halt,
      cleanup: Process[F,O] = halt): Process[F,O] =
    Await(req, recv, fallback, cleanup)

  def apply[O](o: O*): Process[Nothing,O] =
    emitSeq[Nothing,O](o, halt)

  /** The infinite `Process`, always emits `a`. */
  def constant[A](a: A, chunkSize: Int = 1): Process[Task,A] = {
    lazy val go: Process[Task,A] =
      if (chunkSize.max(1) == 1)
        await(Task.now(a))(a => Emit(List(a), go))
      else
        await(Task.now(List.fill(chunkSize)(a)))(emitSeq(_, go))
    go
  }

  /** A `Process` which emits `n` repetitions of `a`. */
  def fill[A](n: Int)(a: A, chunkSize: Int = 1): Process[Task,A] = {
    val chunkN = chunkSize max 1
    val chunkTask = Task.now(List.fill(chunkN)(a)) // we can reuse this for each step
    def go(m: Int): Process[Task,A] =
      if (m >= chunkN) await(chunkTask)(emitSeq(_, go(m - chunkN)))
      else if (m <= 0) halt
      else await(Task.now(List.fill(m)(a)))(emitSeq(_, halt))
    go(n max 0)
  }

  /** Produce a (potentially infinite) source from an unfold. */
  def unfold[S,A](s0: S)(f: S => Option[(A,S)]): Process[Task,A] =
    await(Task.delay(f(s0)))(o =>
      o.map(ht => Emit(List(ht._1), unfold(ht._2)(f))).
        getOrElse(halt)
    )

  /**
   * Produce a stream encapsulating some state, `S`. At each step,
   * produces the current state, and an effectful function to set the
   * state that will be produced next step.
   */
  def state[S](s0: S): Process[Task, (S, S => Task[Unit])] = suspend {
    val v = async.localRef[S]
    v.set(s0)
    v.signal.continuous.take(1).map(s => (s, (s: S) => Task.delay(v.set(s)))).repeat
  }

  /**
   * A continuous stream of the elapsed time, computed using `System.nanoTime`.
   * Note that the actual granularity of these elapsed times depends on the OS, for instance
   * the OS may only update the current time every ten milliseconds or so.
   */
  def duration: Process[Task, Duration] = suspend {
    val t0 = System.currentTimeMillis
    repeatEval { Task.delay { Duration(System.nanoTime - t0, NANOSECONDS) }}
  }

  /**
   * A continuous stream which is true after `d, 2d, 3d...` elapsed duration.
   * If you'd like a discrete stream that will actually block until `d` has elapsed,
   * use `awakeEvery` instead.
   */
  def every(d: Duration): Process[Task, Boolean] =
    duration zip (emit(0 milliseconds) ++ duration) map {
      case (cur, prev) => (cur - prev) > d
    }

  // pool for event scheduling
  // threads are just used for timing, no logic is run on this Thread
  private[stream] val _scheduler = {
    Executors.newScheduledThreadPool(4, new ThreadFactory {
      def newThread(r: Runnable) = {
        val t = Executors.defaultThreadFactory.newThread(r)
        t.setDaemon(true)
        t.setName("scheduled-task-thread")
        t
      }
    })
  }

  /**
   * A single-element `Process` that waits for the given number
   * of milliseconds before emitting its value. This uses a shared
   * `ScheduledThreadPoolExecutor` rather than calling `Thread.sleep`
   * on the main `Process`.
   */
  def sleep(p: Duration)(
      implicit pool: ExecutorService = Strategy.DefaultExecutorService,
               schedulerPool: ScheduledExecutorService = _scheduler): Process[Task,Nothing] =
    awakeEvery(p)(pool, schedulerPool).once.drain

  /**
   * Delay running `p` until `awaken` becomes true for the first time.
   * The `awaken` process may be discrete.
   */
  def sleepUntil[F[_],A](awaken: Process[F,Boolean])(p: Process[F,A]): Process[F,A] =
    awaken.dropWhile(!_).once.flatMap(b => if (b) p else halt)

  /**
   * A discrete tasks which emits elapsed durations at the given
   * regular duration. For example: `awakeEvery(5 seconds)` will
   * return (approximately) `5s, 10s, 20s`, and will lie dormant
   * between emitted values. By default, this uses a shared
   * `ScheduledExecutorService` for the timed events, and runs the
   * actual callbacks on `pool`, which avoids blocking a useful
   * thread simply to interpret the delays between events.
   */
  def awakeEvery(d: Duration)(
      implicit pool: ExecutorService = Strategy.DefaultExecutorService,
               schedulerPool: ScheduledExecutorService = _scheduler): Process[Task, Duration] = suspend {
    val (q, p) = async.queue[Boolean](Strategy.Executor(pool))
    val latest = async.ref[Duration](Strategy.Sequential)
    val t0 = Duration(System.nanoTime, NANOSECONDS)
    val metronome = _scheduler.scheduleAtFixedRate(
       new Runnable { def run = {
         val d = Duration(System.nanoTime, NANOSECONDS) - t0
         latest.set(d)
         if (q.size == 0)
           q.enqueue(true) // only produce one event at a time
       }},
       d.toNanos,
       d.toNanos,
       NANOSECONDS
    )
    repeatEval {
      Task.async[Duration] { cb =>
        q.dequeue { r =>
          r.fold(
            e => pool.submit(new Callable[Unit] { def call = cb(left(e)) }),
            _ => latest.get {
              d => pool.submit(new Callable[Unit] { def call = cb(d) })
            }
          )
        }
      }
    } onComplete { suspend { metronome.cancel(false); halt } }
  }

  /** `Process.emitRange(0,5) == Process(0,1,2,3,4).` */
  def emitRange(start: Int, stopExclusive: Int): Process[Nothing,Int] =
    emitSeq(start until stopExclusive)

  /** Lazily produce the range `[start, stopExclusive)`. */
  def range(start: Int, stopExclusive: Int, by: Int = 1): Process[Task, Int] =
    unfold(start)(i => if (i < stopExclusive) Some((i,i+by)) else None)

  /**
   * Lazily produce a sequence of nonoverlapping ranges, where each range
   * contains `size` integers, assuming the upper bound is exclusive.
   * Example: `ranges(0, 1000, 10)` results in the pairs
   * `(0, 10), (10, 20), (20, 30) ... (990, 1000)`
   *
   * Note: The last emitted range may be truncated at `stopExclusive`. For
   * instance, `ranges(0,5,4)` results in `(0,4), (4,5)`.
   */
  def ranges(start: Int, stopExclusive: Int, size: Int): Process[Task, (Int, Int)] =
    if (size <= 0) sys.error("size must be > 0, was: " + size)
    else unfold(start)(lower =>
      if (lower < stopExclusive)
        Some((lower -> ((lower+size) min stopExclusive), lower+size))
      else
        None)

  /**
   * A supply of `Long` values, starting with `initial`.
   * Each read is guaranteed to retun a value which is unique
   * across all threads reading from this `supply`.
   */
  def supply(initial: Long): Process[Task, Long] = {
    import java.util.concurrent.atomic.AtomicLong
    val l = new AtomicLong(initial)
    repeatEval { Task.delay { l.getAndIncrement }}
  }

  /**
   * Convert a `Process` to a `Task` which can be run repeatedly to generate
   * the elements of the `Process`.
   */
  def toTask[A](p: Process[Task,A]): Task[A] = {
    var cur = p
    def go: Task[A] = cur match {
      case Halt(e) => Task.fail(e)
      case Emit(h, t) =>
        if (h.isEmpty) { cur = t; go }
        else { val ret = Task.now(h.head); cur = Emit(h.tail, t); ret }
      case Await(req, recv, fb, c) =>
        req.attempt.flatMap {
          case -\/(End) => cur = fb; go
          case -\/(t: Throwable) => cur = c; go.flatMap(_ => Task.fail(t))
          case \/-(resp) => cur = recv(resp); go
        }
    }
    Task.delay(go).flatMap(a => a)
  }

  /**
   * Produce a continuous stream from a discrete stream by using the
   * most recent value.
   */
  def forwardFill[A](p: Process[Task,A])(implicit S: Strategy = Strategy.DefaultStrategy): Process[Task,A] = {
    suspend {
      val v = async.signal[A](S)
      val t = toTask(p).map(a => v.value.set(a))
      val setvar = repeatEval(t).drain
      v.continuous.merge(setvar)
    }
  }

  /** Emit a single value, then `Halt`. */
  def emit[O](head: O): Process[Nothing,O] =
    Emit[Nothing,O](List(head), halt)

  /** Emit a sequence of values, then `Halt`. */
  def emitAll[O](seq: Seq[O]): Process[Nothing,O] =
    emitSeq(seq, halt)

  def emitView[O](head: O): Process[Nothing,O] =
    Emit[Nothing,O](List(head).view, halt)

  def emitLazy[O](head: => O): Process[Nothing,O] = {
    lazy val hd = head
    Emit[Nothing,O](List(()).view.map(_ => hd), halt)
  }


  implicit def processInstance[F[_]]: MonadPlus[({type f[x] = Process[F,x]})#f] =
  new MonadPlus[({type f[x] = Process[F,x]})#f] {
    def empty[A] = halt
    def plus[A](a: Process[F,A], b: => Process[F,A]): Process[F,A] =
      a ++ b
    def point[A](a: => A): Process[F,A] = emit(a)
    def bind[A,B](a: Process[F,A])(f: A => Process[F,B]): Process[F,B] =
      a flatMap f
  }

  /**
   * Special exception indicating normal termination. Throwing this
   * exception results in control switching to the `fallback` case of
   * whatever `Process` is being run.
   */
  case object End extends Exception {
    override def fillInStackTrace = this
  }

  class CausedBy(e: Throwable, cause: Throwable) extends Exception(cause) {
    override def toString = s"$e\n\ncaused by:\n\n$cause"
  }

  object CausedBy {
    def apply(e: Throwable, cause: Throwable): Throwable =
      cause match {
        case End => e
        case _ => new CausedBy(e, cause)
      }
  }

  case class Env[-I,-I2]() {
    sealed trait Y[-X] {
      def tag: Int
      def fold[R](l: => R, r: => R, both: => R): R
    }
    sealed trait T[-X] extends Y[X]
    sealed trait Is[-X] extends T[X]
    case object Left extends Is[I] {
      def tag = 0
      def fold[R](l: => R, r: => R, both: => R): R = l
    }
    case object Right extends T[I2] {
      def tag = 1
      def fold[R](l: => R, r: => R, both: => R): R = r
    }
    case object Both extends Y[These[I,I2]] {
      def tag = 2
      def fold[R](l: => R, r: => R, both: => R): R = both
    }
  }

  private val Left_ = Env[Any,Any]().Left
  private val Right_ = Env[Any,Any]().Right
  private val Both_ = Env[Any,Any]().Both

  def Get[I]: Env[I,Any]#Is[I] = Left_
  def L[I]: Env[I,Any]#Is[I] = Left_
  def R[I2]: Env[Any,I2]#T[I2] = Right_
  def Both[I,I2]: Env[I,I2]#Y[These[I,I2]] = Both_

  /** A `Process` that halts due to normal termination. */
  val halt: Process[Nothing,Nothing] = Halt(End)

  /** A `Process` that halts due to the given exception. */
  def fail(e: Throwable): Process[Nothing,Nothing] = Halt(e)

  def await1[I]: Process1[I,I] =
    await(Get[I])(emit)

  def awaitL[I]: Tee[I,Any,I] =
    await(L[I])(emit)

  def awaitR[I2]: Tee[Any,I2,I2] =
    await(R[I2])(emit)

  def awaitBoth[I,I2]: Wye[I,I2,These[I,I2]] =
    await(Both[I,I2])(emit)

  def receive1[I,O](recv: I => Process1[I,O], fallback: Process1[I,O] = halt): Process1[I,O] =
    Await(Get[I], recv, fallback, halt)

  def receiveL[I,I2,O](
      recv: I => Tee[I,I2,O],
      fallback: Tee[I,I2,O] = halt,
      cleanup: Tee[I,I2,O] = halt): Tee[I,I2,O] =
    await[Env[I,I2]#T,I,O](L)(recv, fallback, cleanup)

  def receiveR[I,I2,O](
      recv: I2 => Tee[I,I2,O],
      fallback: Tee[I,I2,O] = halt,
      cleanup: Tee[I,I2,O] = halt): Tee[I,I2,O] =
    await[Env[I,I2]#T,I2,O](R)(recv, fallback, cleanup)

  def receiveLOr[I,I2,O](fallback: Tee[I,I2,O])(
                       recvL: I => Tee[I,I2,O]): Tee[I,I2,O] =
    receiveL(recvL, fallback)

  def receiveROr[I,I2,O](fallback: Tee[I,I2,O])(
                       recvR: I2 => Tee[I,I2,O]): Tee[I,I2,O] =
    receiveR(recvR, fallback)

  def receiveBoth[I,I2,O](
      recv: These[I,I2] => Wye[I,I2,O],
      fallback: Wye[I,I2,O] = halt,
      cleanup: Wye[I,I2,O] = halt): Wye[I,I2,O] =
    await[Env[I,I2]#Y,These[I,I2],O](Both[I,I2])(recv, fallback, cleanup)

  /** A `Writer` which emits one value to the output. */
  def emitO[O](o: O): Process[Nothing, Nothing \/ O] =
    liftW(Process.emit(o))

  /** A `Writer` which writes the given value. */
  def emitW[W](s: W): Process[Nothing, W \/ Nothing] =
    Process.emit(left(s))

  /** A `Writer` which writes the given value; alias for `emitW`. */
  def tell[S](s: S): Process[Nothing, S \/ Nothing] =
    emitW(s)

  /** Promote a `Process` to a `Writer` that writes nothing. */
  def liftW[F[_],A](p: Process[F,A]): Writer[F,Nothing,A] =
    p.map(right)

  /**
   * Promote a `Process` to a `Writer` that writes and outputs
   * all values of `p`.
   */
  def logged[F[_],A](p: Process[F,A]): Writer[F,A,A] =
    p.flatMap(a => emitAll(Vector(left(a), right(a))))

  /** `Writer` based version of `await1`. */
  def await1W[A]: Process1W[Nothing,A,A] =
    liftW(Process.await1[A])

  /** `Writer` based version of `awaitL`. */
  def awaitLW[I]: TeeW[Nothing,I,Any,I] =
    liftW(Process.awaitL[I])

  /** `Writer` based version of `awaitR`. */
  def awaitRW[I2]: TeeW[Nothing,Any,I2,I2] =
    liftW(Process.awaitR[I2])

  /** `Writer` based version of `awaitBoth`. */
  def awaitBothW[I,I2]: WyeW[Nothing,I,I2,These[I,I2]] =
    liftW(Process.awaitBoth[I,I2])

  /**
   * Various `Process` functions that aren't worth putting on `Process`
   * due to variance issues.
   */
  implicit class ProcessSyntax[F[_],O](self: Process[F,O]) {

    /** Feed this `Process` through the given effectful `Channel`. */
    def through[F2[x]>:F[x],O2](f: Channel[F2,O,O2]): Process[F2,O2] =
      self.zipWith(f)((o,f) => f(o)).eval

    /**
     * Feed this `Process` through the given effectful `Channel`, signaling
     * termination to `f` via `None`. Useful to allow `f` to flush any
     * buffered values to the output when it detects termination, see
     * [[scalaz.stream.io.bufferedChannel]] combinator.
     */
    def throughOption[F2[x]>:F[x],O2](f: Channel[F2,Option[O],O2]): Process[F2,O2] =
      self.terminated.through(f)

    /** Feed this `Process` to a `Sink`. */
    def to[F2[x]>:F[x]](f: Sink[F2,O]): Process[F2,Unit] =
      through(f)

    /** Attach a `Sink` to the output of this `Process` but echo the original signal. */
    def observe[F2[x]>:F[x]](f: Sink[F2,O]): Process[F2,O] =
      self.zipWith(f)((o,f) => (o,f(o))).flatMap { case (orig,action) => emit(action).eval.drain ++ emit(orig) }

    /** Feed this `Process` through the given `Channel`, using `q` to control the queueing strategy. Alias for `connect`. */
    def through_y[F2[x]>:F[x],O2,O3](chan: Channel[F2,O,O2])(q: Wye[O,O2,O3])(implicit F2: Nondeterminism[F2]): Process[F2,O3] =
      connect(chan)(q)

    /** Feed this `Process` through the given `Channel`, using `q` to control the queueing strategy. */
    def connect[F2[x]>:F[x],O2,O3](chan: Channel[F2,O,O2])(q: Wye[O,O2,O3])(implicit F2: Nondeterminism[F2]): Process[F2,O3] =
      self.zip(chan).enqueue(q)

    final def feed[I](
        input: Seq[I])(
        f: Process[F,O] => (I => (Option[I], Option[Process[F,O]]))): (Process[F,O], Seq[I]) = {

      @annotation.tailrec
      def go(cur: Process[F,O], input: Seq[I]): (Process[F,O], Seq[I]) = {
        if (!input.isEmpty) f(cur)(input.head) match {
          case (_, None) => (cur, input)
          case (Some(revisit), Some(p2)) => go(p2, revisit +: input.tail)
          case (None, Some(p2)) => go(p2, input.tail)
        }
        else (cur, input)
      }
      go(self, input)
    }
  }

  /**
   * Infix syntax for working with `Writer[F,W,O]`. We call
   * the `W` parameter the 'write' side of the `Writer` and
   * `O` the 'output' side. Many method in this class end
   * with either `W` or `O`, depending on what side they
   * operate on.
   */
  implicit class WriterSyntax[F[_],W,O](self: Writer[F,W,O]) {

    /** Transform the write side of this `Writer`. */
    def flatMapW[F2[x]>:F[x],W2,O2>:O](f: W => Writer[F2,W2,O2]): Writer[F2,W2,O2] =
      self.flatMap(_.fold(f, a => emit(right(a))))

    /** Remove the write side of this `Writer`. */
    def stripW: Process[F,O] =
      self.flatMap(_.fold(_ => halt, emit))

    /** Map over the write side of this `Writer`. */
    def mapW[W2](f: W => W2): Writer[F,W2,O] =
      self.map(_.leftMap(f))

    /**
     * Observe the write side of this `Writer` using the
     * given `Sink`, keeping it available for subsequent
     * processing. Also see `drainW`.
     */
    def observeW(snk: Sink[F,W]): Writer[F,W,O] =
      self.zipWith(snk)((a,f) =>
        a.fold(
          (s: W) => eval_ { f(s) } ++ Process.emit(left(s)),
          (a: O) => Process.emit(right(a))
        )
      ).flatMap(identity)

    /**
     * Observe the write side of this `Writer` using the
     * given `Sink`, then discard it. Also see `observeW`.
     */
    def drainW(snk: Sink[F,W]): Process[F,O] =
      observeW(snk).stripW

    /**
     * Observe the write side of this `Writer` nondeterministically
     * using the given `Sink`, allowing up to `maxUnacknowledged`
     * elements to enqueue at the `Sink` without a response.
     */
    def drainW[F2[x]>:F[x]](maxUnacknowledged: Int)(s: Sink[F2,W])(implicit F2: Nondeterminism[F2]): Process[F2,O] =
      self.connectW(s)(wye.boundedQueue(maxUnacknowledged)).stripW

    /**
     * Feed the write side of this `Process` through the given `Channel`,
     * using `q` to control the queueing strategy.
     */
    def connectW[F2[x]>:F[x],W2,W3](
        chan: Channel[F2,W,W2])(
        q: Wye[W,W2,W3])(
        implicit F2: Nondeterminism[F2]): Writer[F2, W3, O] = {
      val chan2: Channel[F2,W \/ O, W2 \/ O] =
        chan.map(f =>
          (e: W \/ O) => e.fold(
            w => F2.map(f(w))(left),
            o => F2.pure(right(o))))
      self.connect(chan2)(wye.liftL(q))
    }

    /** Map over the output side of this `Writer`. */
    def mapO[B](f: O => B): Writer[F,W,B] =
      self.map(_.map(f))

    def flatMapO[F2[x]>:F[x],W2>:W,B](f: O => Writer[F2,W2,B]): Writer[F2,W2,B] =
      self.flatMap(_.fold(s => emit(left(s)), f))

    def stripO: Process[F,W] =
      self.flatMap(_.fold(emit, _ => halt))

    def pipeO[B](f: Process1[O,B]): Writer[F,W,B] =
      self.pipe(process1.liftR(f))

    /**
     * Feed the right side of this `Process` through the given
     * `Channel`, using `q` to control the queueing strategy.
     */
    def connectO[F2[x]>:F[x],O2,O3](chan: Channel[F2,O,O2])(q: Wye[O,O2,O3])(implicit F2: Nondeterminism[F2]): Writer[F2,W,O3] =
      self.map(_.swap).connectW(chan)(q).map(_.swap)

    /**
     * Feed the right side of this `Process` to a `Sink`, allowing up
     * to `maxUnacknowledged` elements to enqueue at the `Sink` before
     * blocking on the `Sink`.
     */
    def drainO[F2[x]>:F[x]](maxUnacknowledged: Int)(s: Sink[F2,O])(implicit F2: Nondeterminism[F2]): Process[F2,W] =
      self.connectO(s)(wye.boundedQueue(maxUnacknowledged)).stripO
  }

  /**
   * This class provides infix syntax specific to `Process[Task, _]`.
   */
  implicit class SourceSyntax[O](self: Process[Task, O]) {

    /**
     * Feed this `Process` through the given `Channel`, using `q` to
     * control the queueing strategy. The `q` receives the duration
     * since since the start of `self`, which may be used to decide
     * whether to block on the channel or allow more inputs to enqueue.
     */
    def connectTimed[O2,O3](chan: Channel[Task,O,O2])(q: Wye[(O,Duration),O2,O3]): Process[Task,O3] =
      self.zip(duration).connect(chan.contramap(_._1))(q)

    /**
     * Feed this `Process` through the given `Channel`, blocking on any
     * queued values sent to the channel if either a response has not been
     * received within `maxAge` or if `maxSize` elements have enqueued.
     */
    def connectTimed[O2](maxAge: Duration, maxSize: Int = Int.MaxValue)(chan: Channel[Task,O,O2]): Process[Task,O2] =
      self.connectTimed(chan)(wye.timedQueue(maxAge, maxSize).contramapL(_._2))

    /** Infix syntax for `Process.forwardFill`. */
    def forwardFill: Process[Task,O] = Process.forwardFill(self)

    /** Infix syntax for `Process.toTask`. */
    def toTask: Task[O] = Process.toTask(self)
  }

  /**
   * This class provides infix syntax specific to `Process0`.
   */
  implicit class Process0Syntax[O](self: Process0[O]) {
    def toIndexedSeq: IndexedSeq[O] = self(List())
    def toList: List[O] = toIndexedSeq.toList
    def toSeq: Seq[O] = toIndexedSeq
    def toMap[K,V](implicit isKV: O <:< (K,V)): Map[K,V] = toIndexedSeq.toMap(isKV)
    def toSortedMap[K,V](implicit isKV: O <:< (K,V), ord: Ordering[K]): SortedMap[K,V] =
      SortedMap(toIndexedSeq.asInstanceOf[Seq[(K,V)]]: _*)
    def toStream: Stream[O] = toIndexedSeq.toStream
    def toSource: Process[Task,O] =
      emitSeq(toIndexedSeq.map(o => Task.delay(o))).eval
  }

  /**
   * This class provides infix syntax specific to `Process1`.
   */
  implicit class Process1Syntax[I,O](self: Process1[I,O]) {

    /** Apply this `Process` to an `Iterable`. */
    def apply(input: Iterable[I]): IndexedSeq[O] =
      Process(input.toSeq: _*).pipe(self.bufferAll).disconnect.unemit._1.toIndexedSeq

    /**
     * Transform `self` to operate on the left hand side of an `\/`, passing
     * through any values it receives on the right. Note that this halts
     * whenever `self` halts.
     */
    def liftL[I2]: Process1[I \/ I2, O \/ I2] =
      process1.liftL(self)

    /**
     * Transform `self` to operate on the right hand side of an `\/`, passing
     * through any values it receives on the left. Note that this halts
     * whenever `self` halts.
     */
    def liftR[I0]: Process1[I0 \/ I, I0 \/ O] =
      process1.liftR(self)

    /**
     * Feed a single input to this `Process1`.
     */
    def feed1(i: I): Process1[I,O] =
      process1.feed1(i)(self)
  }

  /**
   * This class provides infix syntax specific to `Tee`. We put these here
   * rather than trying to cram them into `Process` itself using implicit
   * equality witnesses. This doesn't work out so well due to variance
   * issues.
   */
  implicit class TeeSyntax[I,I2,O](self: Tee[I,I2,O]) {

    /** Transform the left input to a `Tee`. */
    def contramapL[I0](f: I0 => I): Tee[I,I2,O] =
      self.contramapL_(f).asInstanceOf[Tee[I,I2,O]]

    /** Transform the right input to a `Tee`. */
    def contramapR[I3](f: I3 => I2): Tee[I,I3,O] =
      self.contramapR_(f).asInstanceOf[Tee[I,I3,O]]
  }

  /**
   * This class provides infix syntax specific to `Wye`. We put these here
   * rather than trying to cram them into `Process` itself using implicit
   * equality witnesses. This doesn't work out so well due to variance
   * issues.
   */
  implicit class WyeSyntax[I,I2,O](self: Wye[I,I2,O]) {

    /**
     * Apply a `Wye` to two `Iterable` inputs.
     */
    def apply(input: Iterable[I], input2: Iterable[I2]): IndexedSeq[O] = {
      // this is probably rather slow
      val src1 = Process.emitAll(input.toSeq).toSource
      val src2 = Process.emitAll(input2.toSeq).toSource
      src1.wye(src2)(self).runLog.run
    }

    /**
     * Convert a `Wye` to a `Process1`, by converting requests for the
     * left input into normal termination. Note that `Both` requests are rewritten
     * to fetch from the only input.
     */
    def detachL: Process1[I2,O] = self match {
      case h@Halt(_) => h
      case Emit(h, t) => Emit(h, t.detachL)
      case Await(req, recv, fb, c) => (req.tag: @annotation.switch) match {
        case 0 => fb.detachL
        case 1 => Await(Get[I2], recv andThen (_ detachL), fb.detachL, c.detachL)
        case 2 => Await(Get[I2], (That(_:I2)) andThen recv andThen (_ detachL), fb.detachL, c.detachL)
      }
    }

    /**
     * Convert a `Wye` to a `Process1`, by converting requests for the
     * right input into normal termination. Note that `Both` requests are rewritten
     * to fetch from the only input.
     */
    def detachR: Process1[I,O] = self match {
      case h@Halt(_) => h
      case Emit(h, t) => Emit(h, t.detachR)
      case Await(req, recv, fb, c) => (req.tag: @annotation.switch) match {
        case 0 => Await(Get[I], recv andThen (_ detachR), fb.detachR, c.detachR)
        case 1 => fb.detachR
        case 2 => Await(Get[I], (This(_:I)) andThen recv andThen (_ detachR), fb.detachR, c.detachR)
      }
    }

    /**
     * Transform the left input of the given `Wye` using a `Process1`.
     */
    def attachL[I0](f: Process1[I0,I]): Wye[I0, I2, O] =
      wye.attachL(f)(self)

    /**
     * Transform the right input of the given `Wye` using a `Process1`.
     */
    def attachR[I1](f: Process1[I1,I2]): Wye[I, I1, O] =
      wye.attachR(f)(self)

    /** Transform the left input to a `Wye`. */
    def contramapL[I0](f: I0 => I): Wye[I0, I2, O] =
      contramapL_(f)

    /** Transform the right input to a `Wye`. */
    def contramapR[I3](f: I3 => I2): Wye[I, I3, O] =
      contramapR_(f)

    private[stream] def contramapL_[I0](f: I0 => I): Wye[I0, I2, O] =
      self.attachL(process1.lift(f))

    private[stream] def contramapR_[I3](f: I3 => I2): Wye[I, I3, O] =
      self.attachR(process1.lift(f))
  }

  implicit class ChannelSyntax[F[_],I,O](self: Channel[F,I,O]) {
    /** Transform the input of this `Channel`. */
    def contramap[I0](f: I0 => I): Channel[F,I0,O] =
      self.map(f andThen _)

    /** Transform the output of this `Channel` */
    def mapOut[O2](f: O => O2)(implicit F: Functor[F]): Channel[F,I,O2] =
      self.map(_ andThen F.lift(f))
  }

  implicit class ChanneledProcess[F[_],O,O2](self: Process[F,(O, O => F[O2])]) {
    def enqueue[O3](q: Wye[O,O2,O3])(implicit F: Nondeterminism[F]): Process[F,O3] = go(self, q, Queue(), Queue())

    import wye.{AwaitL,AwaitR,AwaitBoth}
    private def go[F3[_],O,O2,O3](src: Process[F3,(O,O => F3[O2])], q: Wye[O,O2,O3], bufIn: Seq[O], bufOut: Queue[F3[O2]])(
                  implicit F3: Nondeterminism[F3]): Process[F3,O3] = {
      try q match {
        case Emit(out, q2) => emitAll(out) ++ go(src, q2, bufIn, bufOut)
        case Halt(e) => src.killBy(e)
        case Await(_,_,_,_) =>
          val (srcH, srcT0) = src.unemit
          val srcT = srcT0.asInstanceOf[Process[F3, (O,O => F3[O2])]]
          if (!srcH.isEmpty) go(srcT, q, bufIn ++ srcH.map(_._1), bufOut ++ srcH.map(p => p._2(p._1)))
          else {
            val (q1, bufIn1) = q.feed(bufIn) { q => o => q match {
              case AwaitL(recvL,fbL,cL) => (None, Some(recvL(o)))
              case _ => (None, None)
            }}
            val (q2, bufIn2) = q1.feed(bufIn1) { q => o => q match {
              case AwaitBoth(recv,fb,c) => (None, Some(recv(This(o))))
              case _ => (None, None)
            }}
            q2 match {
              case AwaitL(_,_,_) => srcT.unconsAll.flatMap { case (pairs,tl) =>
                val tail = tl.asInstanceOf[Process[F3,(O,O => F3[O2])]]
                go(tail, q2, bufIn2 ++ pairs.view.map(_._1), bufOut ++ pairs.view.map(p => p._2(p._1)))
              }
              case AwaitR(recv,fb,c) =>
                if (bufOut.isEmpty)
                  srcT.unconsAll.flatMap { case (pairs,tl) =>
                    val tail = tl.asInstanceOf[Process[F3,(O,O => F3[O2])]]
                    go(tail, q2, bufIn2 ++ pairs.view.map(_._1), bufOut ++ pairs.view.map(p => p._2(p._1)))
                  }
                else {
                  val (outH, outT) = bufOut.dequeue
                  await(outH)(recv andThen (go(srcT, _, bufIn2, outT)), go(srcT, fb, bufIn2, outT), go(srcT, c, bufIn2, outT))
                }
              case AwaitBoth(recv,fb,c) =>
                if (bufOut.isEmpty)
                  srcT.unconsAll.flatMap { case (pairs,tl) =>
                    val tail = tl.asInstanceOf[Process[F3,(O,O => F3[O2])]]
                    go(tail, q2, bufIn2 ++ pairs.view.map(_._1), bufOut ++ pairs.view.map(p => p._2(p._1)))
                  }
                else {
                  srcT match {
                    case Halt(e) => (emitAll(bufOut).eval |> q2.detachL).causedBy(e)
                    case AwaitF(reqsrc,recvsrc,fbsrc,csrc) =>
                      val (outH, outT) = bufOut.dequeue
                      await(F3.choose(reqsrc, outH))(
                        _.fold(
                          { case (p,ro) => go(recvsrc(p), q2, bufIn2, ro +: outT) },
                          { case (rp,o2) => go(await(rp)(recvsrc, fbsrc, csrc), recv(That(o2)), bufIn2, outT) }
                        ),
                        go(fbsrc, q2, bufIn2, bufOut),
                        go(csrc, q2, bufIn2, bufOut)
                      )
                    case _ => sys.error("unpossible!")
                  }
                }
              case Halt(e) => srcT.killBy(e)
              case Emit(h, t) => emitAll(h) ++ go(srcT, t, bufIn2, bufOut)
            }
          }
      }
      catch { case e: Throwable => src.killBy(e) }
    }
  }

  /**
   * Provides infix syntax for `eval: Process[F,F[O]] => Process[F,O]`
   */
  implicit class EvalProcess[F[_],O](self: Process[F,F[O]]) {

    /**
     * Evaluate the stream of `F` actions produced by this `Process`.
     * This sequences `F` actions strictly--the first `F` action will
     * be evaluated before work begins on producing the next `F`
     * action. To allow for concurrent evaluation, use `sequence`
     * or `gather`.
     */
    def eval: Process[F,O] = {
      def go(cur: Process[F,F[O]], fallback: Process[F,O], cleanup: Process[F,O]): Process[F,O] =
        cur match {
          case Halt(e) => e match {
            case End => fallback
            case _ => cleanup.causedBy(e)
          }
          case Emit(h, t) =>
            if (h.isEmpty) go(t, fallback, cleanup)
            else await[F,O,O](h.head)(o => Emit(List(o), go(Emit(h.tail, t), fallback, cleanup)), fallback, cleanup)
          case Await(req,recv,fb,c) =>
            await(req)(recv andThen (go(_, fb.eval, c.eval)), fb.eval, c.eval)
        }
      go(self, halt, halt)
    }

    /**
     * Evaluate the stream of `F` actions produced by this `Process`,
     * returning the results in order while allowing up to `bufSize`
     * concurrent outstanding requests. If preserving output order is
     * not important, `gather` can be used instead.
     */
    def sequence(bufSize: Int)(implicit F: Nondeterminism[F]): Process[F,O] =
      self.map(fo => (fo, identity[F[O]] _)).enqueue(wye.boundedQueue(bufSize))

    /**
     * Like `sequence`, but allows output to be reordered. That is,
     * the `n`th output may correspond to any of the `F` actions whose
     * index in the original `Process` is within `bufSize` of `n`.
     * To preserve the output order while allowing for concurrency in
     * evaluation, use `sequence`.
     */
    def gather(bufSize: Int)(implicit F: Nondeterminism[F]): Process[F,O] =
      self.pipe(process1.chunk(bufSize)).map(F.gatherUnordered).eval.flatMap(emitAll)
  }

  /** Prefix syntax for `p.repeat`. */
  def repeat[F[_],O](p: Process[F,O]): Process[F,O] = p.repeat

  /**
   * Evaluate an arbitrary effect in a `Process`. The resulting
   * `Process` emits a single value. To evaluate repeatedly, use
   * `repeateEval(t)` or equivalently `eval(t).repeat`.
   */
  def eval[F[_],O](t: F[O]): Process[F,O] =
    await(t)(emit)

  /**
   * Evaluate an arbitrary effect once, purely for its effects,
   * ignoring its return value. This `Process` emits no values.
   */
  def eval_[F[_],O](t: F[O]): Process[F,Nothing] =
    await(t)(_ => halt)

  /**
   * eval an arbitrary effect in a `Process`. The resulting `Process` will emit values
   * until evaluation of `t` signals termination with `End` or an error occurs.
   */
  def repeatEval[F[_],O](t: F[O]): Process[F,O] =
    eval(t).repeat

  /**
   * Produce `p` lazily, guarded by a single `Await`. Useful if
   * producing the process involves allocation of some mutable
   * resource we want to ensure is accessed in a single-threaded way.
   */
  def suspend[A](p: => Process[Task, A]): Process[Task, A] =
    await(Task.now {})(_ => p)

  /**
   * Feed the output of `f` back in as its input. Note that deadlock
   * can occur if `f` tries to read from the looped back input
   * before any output has been produced.
   */
  def fix[A](f: Process[Task,A] => Process[Task,A]): Process[Task,A] = Process.suspend {
    val (snk, q) = actor.localQueue[A]
    f(q).map { a => snk ! message.queue.enqueue(a); a }
  }

  /**
   * When `condition` is `true`, lets through any values in this process, otherwise blocks
   * until `condition` becomes true again. While condition is `true`, the returned `Process`
   * will listen asynchronously for the condition to become false again. There is infix
   * syntax for this as well, `p.when(condition)` has the same effect.
   */
  def when[F[_],O](condition: Process[F,Boolean])(p: Process[F,O]): Process[F,O] =
    p.when(condition)

  // a failed attempt to work around Scala's broken type refinement in
  // pattern matching by supplying the equality witnesses manually

  /** Obtain an equality witness from an `Is` request. */
  def witnessIs[I,J](req: Env[I,Nothing]#Is[J]): I === J =
    Leibniz.refl[I].asInstanceOf[I === J]

  /** Obtain an equality witness from a `T` request. */
  def witnessT[I,I2,J](t: Env[I,I2]#T[J]):
  (I === J) \/ (I2 === J) =
    if (t.tag == 0) left(Leibniz.refl[I].asInstanceOf[I === J])
    else right(Leibniz.refl[I2].asInstanceOf[I2 === J])

  /** Obtain an equality witness from a `Y` request. */
  def witnessY[I,I2,J](t: Env[I,I2]#Y[J]):
  (I === J) \/ (I2 === J) \/ (These[I,I2] === J) =
    if (t.tag == 2) right(Leibniz.refl[I].asInstanceOf[These[I,I2] === J])
    else left(witnessT(t.asInstanceOf[Env[I,I2]#T[J]]))

  /** Evidence that `F[x] <: G[x]` for all `x`. */
  trait Subprotocol[F[_], G[_]] {
    def subst[C[_[_],_],A](f: C[F,A]): C[G,A]

    implicit def substProcess[A](p: Process[F,A]): Process[G,A] =
      subst[({type c[f[_],x] = Process[f,x]})#c, A](p)
  }

  private[stream] def rethrow[F[_],A](f: F[Throwable \/ A])(implicit F: Nondeterminism[F], E: Catchable[F]): F[A] =
    F.bind(f)(_.fold(E.fail, F.pure(_)))

  // boilerplate to enable monadic infix syntax without explicit imports

  import scalaz.syntax.{ApplyOps, ApplicativeOps, FunctorOps, MonadOps}

  trait ProcessTC[F[_]] { type f[y] = Process[F,y] }

  implicit def toMonadOps[F[_],A](f: Process[F,A]): MonadOps[ProcessTC[F]#f,A] =
    processInstance.monadSyntax.ToMonadOps(f)
  implicit def toApplicativeOps[F[_],A](f: Process[F,A]): ApplicativeOps[ProcessTC[F]#f,A] =
    processInstance.applicativeSyntax.ToApplicativeOps(f)
  implicit def toApplyOps[F[_],A](f: Process[F,A]): ApplyOps[ProcessTC[F]#f,A] =
    processInstance.applySyntax.ToApplyOps(f)
  implicit def toFunctorOps[F[_],A](f: Process[F,A]): FunctorOps[ProcessTC[F]#f,A] =
    processInstance.functorSyntax.ToFunctorOps(f)
}<|MERGE_RESOLUTION|>--- conflicted
+++ resolved
@@ -140,6 +140,9 @@
     go(Seq(), this)
   }
 
+  final def stepOr[F2[x]>:F[x]](p2: => Process[F2,Nothing]): Process[F2, Step[F2,O]] =
+    step.orElse(p2, p2)
+
   /**
    * Run this `Process` until it emits any values, then return the
    * paused computation. This function is not resource safe, and
@@ -337,16 +340,24 @@
       fb.drain, c.drain)
   }
 
+  final def isHalt: Boolean = this match {
+    case Halt(_) => true
+    case _ => false
+  }
+
   /**
    * Feed the output of this `Process` as input of `p2`. The implementation
    * will fuse the two processes, so this process will only generate
    * values as they are demanded by `p2`. If `p2` signals termination, `this`
    * is killed using `kill`, giving it the opportunity to clean up.
    */
-  final def pipe[O2](p2: Process1[O,O2]): Process[F,O2] =
-    // Since `Process1[O,O2] <: Tee[O,Any,O2]`, but it is a `Tee` that
-    // never reads from its right input, we can define this in terms of `tee`!
-    (this tee halt)(p2)
+  final def pipe[O2](p2: Process1[O,O2]): Process[F,O2] = p2 match {
+    case h@Halt(_) => this.kill ++ h
+    case Emit(h, t) => Emit(h, this pipe t)
+    case _ => this.step.flatMap { s =>
+      s.tail pipe (process1.feed(s.head)(p2))
+    }
+  }
 
   /** Operator alias for `pipe`. */
   final def |>[O2](p2: Process1[O,O2]): Process[F,O2] =
@@ -363,13 +374,19 @@
    * If at any point the `Tee` awaits on a side that has halted,
    * we gracefully kill off the other side, then halt.
    */
-  final def tee[F2[x]>:F[x],O2,O3](p2: Process[F2,O2])(t: Tee[O,O2,O3]): Process[F2,O3] =
-    // Somewhat evil: we are passing `null` for the `Nondeterminism` and `Catchable` here,
-    // safe because the types guarantee that a `Tee` cannot issue a `Both`
-    // request that would result in the `Nondeterminism` instance being used.
-    // This lets us reuse a single function, `wye`, as the implementation for
-    // both `tee` and `pipe`!
-    (this wye p2)(t)(null,null)
+  final def tee[F2[x]>:F[x],O2,O3](p2: Process[F2,O2])(t: Tee[O,O2,O3]): Process[F2,O3] = {
+    import scalaz.stream.tee.{AwaitL,AwaitR}
+    t match {
+      case h@Halt(_) => this.kill onComplete p2.kill onComplete h
+      case Emit(h, t2) => Emit(h, this.tee(p2)(t2))
+      case AwaitL(recv,fb,c) => this.stepOr(p2.kill).flatMap { s =>
+        s.tail.tee(p2)(scalaz.stream.tee.feedL(s.head)(t))
+      }
+      case AwaitR(recv,fb,c) => p2.stepOr(this.kill).flatMap { s =>
+        this.tee(s.tail)(scalaz.stream.tee.feedR(s.head)(t))
+      }
+    }
+  }
 
   /**
    * Like `tee`, but we allow the `Wye` to read nondeterministically
@@ -978,43 +995,6 @@
     }
   }
 
-<<<<<<< HEAD
-  object AwaitL {
-    def unapply[I,I2,O](self: Wye[I,I2,O]):
-        Option[(I => Wye[I,I2,O], Wye[I,I2,O], Wye[I,I2,O])] = self match {
-      case Await(req,recv,fb,c) if req.tag == 0 => Some((recv.asInstanceOf[I => Wye[I,I2,O]], fb, c))
-      case _ => None
-    }
-    def apply[I,I2,O](recv: I => Wye[I,I2,O],
-                      fallback: Wye[I,I2,O] = halt,
-                      cleanup: Wye[I,I2,O] = halt): Wye[I,I2,O] =
-      await(L[I]: Env[I,I2]#Y[I])(recv, fallback, cleanup)
-  }
-  object AwaitR {
-    def unapply[I,I2,O](self: Wye[I,I2,O]):
-        Option[(I2 => Wye[I,I2,O], Wye[I,I2,O], Wye[I,I2,O])] = self match {
-      case Await(req,recv,fb,c) if req.tag == 1 => Some((recv.asInstanceOf[I2 => Wye[I,I2,O]], fb, c))
-      case _ => None
-    }
-    def apply[I,I2,O](recv: I2 => Wye[I,I2,O],
-                      fallback: Wye[I,I2,O] = halt,
-                      cleanup: Wye[I,I2,O] = halt): Wye[I,I2,O] =
-      await(R[I2]: Env[I,I2]#Y[I2])(recv, fallback, cleanup)
-  }
-  object AwaitBoth {
-    def unapply[I,I2,O](self: Wye[I,I2,O]):
-        Option[(These[I,I2] => Wye[I,I2,O], Wye[I,I2,O], Wye[I,I2,O])] = self match {
-      case Await(req,recv,fb,c) if req.tag == 2 => Some((recv.asInstanceOf[These[I,I2] => Wye[I,I2,O]], fb, c))
-      case _ => None
-    }
-    def apply[I,I2,O](recv: These[I,I2] => Wye[I,I2,O],
-                      fallback: Wye[I,I2,O] = halt,
-                      cleanup: Wye[I,I2,O] = halt): Wye[I,I2,O] =
-      await(Both[I,I2])(recv, fallback, cleanup)
-  }
-
-=======
->>>>>>> 16ee325f
   def emitSeq[F[_],O](
       head: Seq[O],
       tail: Process[F,O] = halt): Process[F,O] =
